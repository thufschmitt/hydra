{
  "nodes": {
    "lowdown-src": {
      "flake": false,
      "locked": {
        "lastModified": 1598296217,
        "narHash": "sha256-ha7lyNY1d8m+osmDpPc9f/bfZ3ZC1IVIXwfyklSWg8I=",
        "owner": "edolstra",
        "repo": "lowdown",
        "rev": "c7a4e715af1e233080842db82d15b261cb74cb28",
        "type": "github"
      },
      "original": {
        "owner": "edolstra",
        "ref": "no-structs-in-anonymous-unions",
        "repo": "lowdown",
        "type": "github"
      }
    },
    "nix": {
      "inputs": {
        "lowdown-src": "lowdown-src",
        "nixpkgs": "nixpkgs"
      },
      "locked": {
<<<<<<< HEAD
        "lastModified": 1600161919,
        "narHash": "sha256-kfxiAdd/CK09M5i2WeBbTIxDenAdlqDLkhsrMZy8qQo=",
        "owner": "NixOS",
        "repo": "nix",
        "rev": "2a8017092025a7c108ca1a829a8b4f0bcf7ee2c0",
=======
        "lastModified": 1600084131,
        "narHash": "sha256-haVF8TAEj2Uws2dJgCIvq+GAZRe6I+7U85C/7I/0YUU=",
        "owner": "NixOS",
        "repo": "nix",
        "rev": "a59e77d9e54e8e7bf0f3c3f40c22cd34b7a81225",
>>>>>>> 2c617798
        "type": "github"
      },
      "original": {
        "id": "nix",
        "type": "indirect"
      }
    },
    "nixpkgs": {
      "locked": {
        "lastModified": 1591633336,
        "narHash": "sha256-oVXv4xAnDJB03LvZGbC72vSVlIbbJr8tpjEW5o/Fdek=",
        "owner": "NixOS",
        "repo": "nixpkgs",
        "rev": "70717a337f7ae4e486ba71a500367cad697e5f09",
        "type": "github"
      },
      "original": {
        "id": "nixpkgs",
        "ref": "nixos-20.03-small",
        "type": "indirect"
      }
    },
    "nixpkgs_2": {
      "locked": {
        "lastModified": 1599903709,
        "narHash": "sha256-tinVKY7zRdSXmVOp7BAulNtIb2iP5nvNp5UAxihKXNI=",
        "owner": "NixOS",
        "repo": "nixpkgs",
        "rev": "252bfe0107587d40092057f338e9ffcf7bbd90cb",
        "type": "github"
      },
      "original": {
        "id": "nixpkgs",
        "ref": "nixos-20.03",
        "type": "indirect"
      }
    },
    "root": {
      "inputs": {
        "nix": "nix",
        "nixpkgs": "nixpkgs_2"
      }
    }
  },
  "root": "root",
  "version": 7
}<|MERGE_RESOLUTION|>--- conflicted
+++ resolved
@@ -23,19 +23,11 @@
         "nixpkgs": "nixpkgs"
       },
       "locked": {
-<<<<<<< HEAD
         "lastModified": 1600161919,
         "narHash": "sha256-kfxiAdd/CK09M5i2WeBbTIxDenAdlqDLkhsrMZy8qQo=",
         "owner": "NixOS",
         "repo": "nix",
         "rev": "2a8017092025a7c108ca1a829a8b4f0bcf7ee2c0",
-=======
-        "lastModified": 1600084131,
-        "narHash": "sha256-haVF8TAEj2Uws2dJgCIvq+GAZRe6I+7U85C/7I/0YUU=",
-        "owner": "NixOS",
-        "repo": "nix",
-        "rev": "a59e77d9e54e8e7bf0f3c3f40c22cd34b7a81225",
->>>>>>> 2c617798
         "type": "github"
       },
       "original": {
