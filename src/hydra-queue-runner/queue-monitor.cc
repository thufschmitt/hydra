--- conflicted
+++ resolved
@@ -543,20 +543,12 @@
 
                         time_t stopTime = time(0);
 
-<<<<<<< HEAD
-                    copyClosure(*localStore, *destStore,
-                        StorePathSet { *path },
-                        NoRepair, CheckSigs, NoSubstitute);
-
-                    time_t stopTime = time(0);
-=======
                         {
                             auto mc = startDbUpdate();
                             pqxx::work txn(conn);
                             createSubstitutionStep(txn, startTime, stopTime, build, drvPath, "out", *path);
                             txn.commit();
                         }
->>>>>>> cdff8067
 
                     } catch (Error & e) {
                         printError("while copying/substituting output ‘%s’ of ‘%s’: %s",
