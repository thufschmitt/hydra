#include <algorithm>
#include <cmath>

#include <sys/types.h>
#include <sys/stat.h>
#include <fcntl.h>

#include "build-result.hh"
#include "path.hh"
#include "serve-protocol.hh"
#include "serve-protocol-impl.hh"
#include "state.hh"
#include "current-process.hh"
#include "processes.hh"
#include "util.hh"
#include "serve-protocol.hh"
#include "serve-protocol-impl.hh"
#include "ssh.hh"
#include "finally.hh"
#include "url.hh"

using namespace nix;


static void append(Strings & dst, const Strings & src)
{
    dst.insert(dst.end(), src.begin(), src.end());
}

namespace nix::build_remote {

static Strings extraStoreArgs(std::string & machine)
{
    Strings result;
    try {
        auto parsed = parseURL(machine);
        if (parsed.scheme != "ssh") {
            throw SysError("Currently, only (legacy-)ssh stores are supported!");
        }
        machine = parsed.authority.value_or("");
        auto remoteStore = parsed.query.find("remote-store");
        if (remoteStore != parsed.query.end()) {
            result = {"--store", shellEscape(remoteStore->second)};
        }
    } catch (BadURL &) {
        // We just try to continue with `machine->sshName` here for backwards compat.
    }

    return result;
}

static void openConnection(Machine::ptr machine, Path tmpDir, int stderrFD, SSHMaster::Connection & child)
{
    std::string pgmName;
    Pipe to, from;
    to.create();
    from.create();

    Strings argv;
    if (machine->isLocalhost()) {
        pgmName = "nix-store";
        argv = {"nix-store", "--builders", "", "--serve", "--write"};
    } else {
        pgmName = "ssh";
        auto sshName = machine->sshName;
        Strings extraArgs = extraStoreArgs(sshName);
        argv = {"ssh", sshName};
        if (machine->sshKey != "") append(argv, {"-i", machine->sshKey});
        if (machine->sshPublicHostKey != "") {
            Path fileName = tmpDir + "/host-key";
            auto p = machine->sshName.find("@");
            std::string host = p != std::string::npos ? std::string(machine->sshName, p + 1) : machine->sshName;
            writeFile(fileName, host + " " + machine->sshPublicHostKey + "\n");
            append(argv, {"-oUserKnownHostsFile=" + fileName});
        }
        append(argv,
            { "-x", "-a", "-oBatchMode=yes", "-oConnectTimeout=60", "-oTCPKeepAlive=yes"
            , "--", "nix-store", "--serve", "--write" });
        append(argv, extraArgs);
    }

    child.sshPid = startProcess([&]() {
        restoreProcessContext();

        if (dup2(to.readSide.get(), STDIN_FILENO) == -1)
            throw SysError("cannot dup input pipe to stdin");

        if (dup2(from.writeSide.get(), STDOUT_FILENO) == -1)
            throw SysError("cannot dup output pipe to stdout");

        if (dup2(stderrFD, STDERR_FILENO) == -1)
            throw SysError("cannot dup stderr");

        execvp(argv.front().c_str(), (char * *) stringsToCharPtrs(argv).data()); // FIXME: remove cast

        throw SysError("cannot start %s", pgmName);
    });

    to.readSide = -1;
    from.writeSide = -1;

    child.in = to.writeSide.release();
    child.out = from.readSide.release();
}


static void copyClosureTo(
    Machine::Connection & conn,
    Store & destStore,
    const StorePathSet & paths,
    SubstituteFlag useSubstitutes = NoSubstitute)
{
    StorePathSet closure;
    destStore.computeFSClosure(paths, closure);

    /* Send the "query valid paths" command with the "lock" option
       enabled. This prevents a race where the remote host
       garbage-collect paths that are already there. Optionally, ask
       the remote host to substitute missing paths. */
    // FIXME: substitute output pollutes our build log
    /* Get back the set of paths that are already valid on the remote
       host. */
    auto present = conn.queryValidPaths(
        destStore, true, closure, useSubstitutes);

    if (present.size() == closure.size()) return;

    auto sorted = destStore.topoSortPaths(closure);

    StorePathSet missing;
    for (auto i = sorted.rbegin(); i != sorted.rend(); ++i)
        if (!present.count(*i)) missing.insert(*i);

    printMsg(lvlDebug, "sending %d missing paths", missing.size());

    std::unique_lock<std::timed_mutex> sendLock(conn.machine->state->sendLock,
        std::chrono::seconds(600));

    conn.to << ServeProto::Command::ImportPaths;
    destStore.exportPaths(missing, conn.to);
    conn.to.flush();

    if (readInt(conn.from) != 1)
        throw Error("remote machine failed to import closure");
}


// FIXME: use Store::topoSortPaths().
static StorePaths reverseTopoSortPaths(const std::map<StorePath, UnkeyedValidPathInfo> & paths)
{
    StorePaths sorted;
    StorePathSet visited;

    std::function<void(const StorePath & path)> dfsVisit;

    dfsVisit = [&](const StorePath & path) {
        if (!visited.insert(path).second) return;

        auto info = paths.find(path);
        auto references = info == paths.end() ? StorePathSet() : info->second.references;

        for (auto & i : references)
            /* Don't traverse into paths that don't exist.  That can
               happen due to substitutes for non-existent paths. */
            if (i != path && paths.count(i))
                dfsVisit(i);

        sorted.push_back(path);
    };

    for (auto & i : paths)
        dfsVisit(i.first);

    return sorted;
}

static std::pair<Path, AutoCloseFD> openLogFile(const std::string & logDir, const StorePath & drvPath)
{
    std::string base(drvPath.to_string());
    auto logFile = logDir + "/" + std::string(base, 0, 2) + "/" + std::string(base, 2);

    createDirs(dirOf(logFile));

    AutoCloseFD logFD = open(logFile.c_str(), O_CREAT | O_TRUNC | O_WRONLY, 0666);
    if (!logFD) throw SysError("creating log file ‘%s’", logFile);

    return {std::move(logFile), std::move(logFD)};
}

static BasicDerivation sendInputs(
    State & state,
    Step & step,
    Store & localStore,
    Store & destStore,
    Machine::Connection & conn,
    unsigned int & overhead,
    counter & nrStepsWaiting,
    counter & nrStepsCopyingTo
)
{
    BasicDerivation basicDrv(*step.drv);

    for (const auto & [drvPath, node] : step.drv->inputDrvs.map) {
        auto drv2 = localStore.readDerivation(drvPath);
        for (auto & name : node.value) {
            if (auto i = get(drv2.outputs, name)) {
                auto outPath = i->path(localStore, drv2.name, name);
                basicDrv.inputSrcs.insert(*outPath);
            }
        }
    }

    /* Ensure that the inputs exist in the destination store. This is
       a no-op for regular stores, but for the binary cache store,
       this will copy the inputs to the binary cache from the local
       store. */
    if (&localStore != &destStore) {
        copyClosure(localStore, destStore,
            step.drv->inputSrcs,
            NoRepair, NoCheckSigs, NoSubstitute);
    }

    {
        auto mc1 = std::make_shared<MaintainCount<counter>>(nrStepsWaiting);
        mc1.reset();
        MaintainCount<counter> mc2(nrStepsCopyingTo);

        printMsg(lvlDebug, "sending closure of ‘%s’ to ‘%s’",
            localStore.printStorePath(step.drvPath), conn.machine->sshName);

        auto now1 = std::chrono::steady_clock::now();

        /* Copy the input closure. */
        if (conn.machine->isLocalhost()) {
            StorePathSet closure;
            destStore.computeFSClosure(basicDrv.inputSrcs, closure);
            copyPaths(destStore, localStore, closure, NoRepair, NoCheckSigs, NoSubstitute);
        } else {
            copyClosureTo(conn, destStore, basicDrv.inputSrcs, Substitute);
        }

        auto now2 = std::chrono::steady_clock::now();

        overhead += std::chrono::duration_cast<std::chrono::milliseconds>(now2 - now1).count();
    }

    return basicDrv;
}

static BuildResult performBuild(
    Machine::Connection & conn,
    Store & localStore,
    StorePath drvPath,
    const BasicDerivation & drv,
    const ServeProto::BuildOptions & options,
    counter & nrStepsBuilding
)
{
    conn.putBuildDerivationRequest(localStore, drvPath, drv, options);

    BuildResult result;

    time_t startTime, stopTime;

    startTime = time(0);
    {
        MaintainCount<counter> mc(nrStepsBuilding);
        result = ServeProto::Serialise<BuildResult>::read(localStore, conn);
    }
    stopTime = time(0);

    if (!result.startTime) {
        // If the builder gave `startTime = 0`, use our measurements
        // instead of the builder's.
        //
        // Note: this represents the duration of a single round, rather
        // than all rounds.
        result.startTime = startTime;
        result.stopTime = stopTime;
    }

    return result;
}

static std::map<StorePath, UnkeyedValidPathInfo> queryPathInfos(
    Machine::Connection & conn,
    Store & localStore,
    StorePathSet & outputs,
    size_t & totalNarSize
)
{

    /* Get info about each output path. */
    std::map<StorePath, UnkeyedValidPathInfo> infos;
    conn.to << ServeProto::Command::QueryPathInfos;
    ServeProto::write(localStore, conn, outputs);
    conn.to.flush();
    while (true) {
        auto storePathS = readString(conn.from);
        if (storePathS == "") break;

        auto storePath = localStore.parseStorePath(storePathS);
        auto info = ServeProto::Serialise<UnkeyedValidPathInfo>::read(localStore, conn);
        totalNarSize += info.narSize;
        infos.insert_or_assign(std::move(storePath), std::move(info));
    }

    return infos;
}

static void copyPathFromRemote(
    Machine::Connection & conn,
    NarMemberDatas & narMembers,
    Store & localStore,
    Store & destStore,
    const ValidPathInfo & info
)
{
      /* Receive the NAR from the remote and add it to the
          destination store. Meanwhile, extract all the info from the
          NAR that getBuildOutput() needs. */
      auto source2 = sinkToSource([&](Sink & sink)
      {
          /* Note: we should only send the command to dump the store
              path to the remote if the NAR is actually going to get read
              by the destination store, which won't happen if this path
              is already valid on the destination store. Since this
              lambda function only gets executed if someone tries to read
              from source2, we will send the command from here rather
              than outside the lambda. */
          conn.to << ServeProto::Command::DumpStorePath << localStore.printStorePath(info.path);
          conn.to.flush();

          TeeSource tee(conn.from, sink);
          extractNarData(tee, localStore.printStorePath(info.path), narMembers);
      });

      destStore.addToStore(info, *source2, NoRepair, NoCheckSigs);
}

static void copyPathsFromRemote(
    Machine::Connection & conn,
    NarMemberDatas & narMembers,
    Store & localStore,
    Store & destStore,
    const std::map<StorePath, UnkeyedValidPathInfo> & infos
)
{
      auto pathsSorted = reverseTopoSortPaths(infos);

      for (auto & path : pathsSorted) {
          auto & info = infos.find(path)->second;
          copyPathFromRemote(
              conn, narMembers, localStore, destStore,
              ValidPathInfo { path, info });
      }

}

}

/* using namespace nix::build_remote; */

void RemoteResult::updateWithBuildResult(const nix::BuildResult & buildResult)
{
    startTime = buildResult.startTime;
    stopTime = buildResult.stopTime;
    timesBuilt = buildResult.timesBuilt;
    errorMsg = buildResult.errorMsg;
    isNonDeterministic = buildResult.isNonDeterministic;

    switch ((BuildResult::Status) buildResult.status) {
        case BuildResult::Built:
            stepStatus = bsSuccess;
            break;
        case BuildResult::Substituted:
        case BuildResult::AlreadyValid:
            stepStatus = bsSuccess;
            isCached = true;
            break;
        case BuildResult::PermanentFailure:
            stepStatus = bsFailed;
            canCache = true;
            errorMsg = "";
            break;
        case BuildResult::InputRejected:
        case BuildResult::OutputRejected:
            stepStatus = bsFailed;
            canCache = true;
            break;
        case BuildResult::TransientFailure:
            stepStatus = bsFailed;
            canRetry = true;
            errorMsg = "";
            break;
        case BuildResult::TimedOut:
            stepStatus = bsTimedOut;
            errorMsg = "";
            break;
        case BuildResult::MiscFailure:
            stepStatus = bsAborted;
            canRetry = true;
            break;
        case BuildResult::LogLimitExceeded:
            stepStatus = bsLogLimitExceeded;
            break;
        case BuildResult::NotDeterministic:
            stepStatus = bsNotDeterministic;
            canRetry = false;
            canCache = true;
            break;
        default:
            stepStatus = bsAborted;
            break;
    }

}


void State::buildRemote(ref<Store> destStore,
    Machine::ptr machine, Step::ptr step,
    const ServeProto::BuildOptions & buildOptions,
    RemoteResult & result, std::shared_ptr<ActiveStep> activeStep,
    std::function<void(StepState)> updateStep,
    NarMemberDatas & narMembers)
{
    assert(BuildResult::TimedOut == 8);

    auto [logFile, logFD] = build_remote::openLogFile(logDir, step->drvPath);
    AutoDelete logFileDel(logFile, false);
    result.logFile = logFile;

    nix::Path tmpDir = createTempDir();
    AutoDelete tmpDirDel(tmpDir, true);

    try {

        updateStep(ssConnecting);

        // FIXME: rewrite to use Store.
        SSHMaster::Connection child;
        build_remote::openConnection(machine, tmpDir, logFD.get(), child);

        {
            auto activeStepState(activeStep->state_.lock());
            if (activeStepState->cancelled) throw Error("step cancelled");
            activeStepState->pid = child.sshPid;
        }

        Finally clearPid([&]() {
            auto activeStepState(activeStep->state_.lock());
            activeStepState->pid = -1;

            /* FIXME: there is a slight race here with step
               cancellation in State::processQueueChange(), which
               could call kill() on this pid after we've done waitpid()
               on it. With pid wrap-around, there is a tiny
               possibility that we end up killing another
               process. Meh. */
        });

        Machine::Connection conn {
<<<<<<< HEAD
            {
                .to = child.to.get(),
                .from = child.from.get(),
                /* Handshake. */
                .remoteVersion = 0xdadbeef, // FIXME avoid dummy initialize
            },
            /*.machine =*/ machine,
=======
            .from = child.out.get(),
            .to = child.in.get(),
            .machine = machine,
>>>>>>> f5c0efb1
        };

        Finally updateStats([&]() {
            bytesReceived += conn.from.read;
            bytesSent += conn.to.written;
        });

        constexpr ServeProto::Version our_version = 0x206;

        try {
            conn.remoteVersion = decltype(conn)::handshake(
                conn.to,
                conn.from,
                our_version,
                machine->sshName);
        } catch (EndOfFile & e) {
            child.sshPid.wait();
            std::string s = chomp(readFile(result.logFile));
            throw Error("cannot connect to ‘%1%’: %2%", machine->sshName, s);
        }

        // Do not attempt to speak a newer version of the protocol.
        //
        // Per https://github.com/NixOS/nix/issues/9584 should be handled as
        // part of `handshake` in upstream nix.
        conn.remoteVersion = std::min(conn.remoteVersion, our_version);

        {
            auto info(machine->state->connectInfo.lock());
            info->consecutiveFailures = 0;
        }

        /* Gather the inputs. If the remote side is Nix <= 1.9, we have to
           copy the entire closure of ‘drvPath’, as well as the required
           outputs of the input derivations. On Nix > 1.9, we only need to
           copy the immediate sources of the derivation and the required
           outputs of the input derivations. */
        updateStep(ssSendingInputs);
        BasicDerivation resolvedDrv = build_remote::sendInputs(*this, *step, *localStore, *destStore, conn, result.overhead, nrStepsWaiting, nrStepsCopyingTo);

        logFileDel.cancel();

        /* Truncate the log to get rid of messages about substitutions
            etc. on the remote system. */
        if (lseek(logFD.get(), SEEK_SET, 0) != 0)
            throw SysError("seeking to the start of log file ‘%s’", result.logFile);

        if (ftruncate(logFD.get(), 0) == -1)
            throw SysError("truncating log file ‘%s’", result.logFile);

        logFD = -1;

        /* Do the build. */
        printMsg(lvlDebug, "building ‘%s’ on ‘%s’",
            localStore->printStorePath(step->drvPath),
            machine->sshName);

        updateStep(ssBuilding);

        BuildResult buildResult = build_remote::performBuild(
            conn,
            *localStore,
            step->drvPath,
            resolvedDrv,
            buildOptions,
            nrStepsBuilding
        );

        result.updateWithBuildResult(buildResult);

        if (result.stepStatus != bsSuccess) return;

        result.errorMsg = "";

        /* If the path was substituted or already valid, then we didn't
           get a build log. */
        if (result.isCached) {
            printMsg(lvlInfo, "outputs of ‘%s’ substituted or already valid on ‘%s’",
                localStore->printStorePath(step->drvPath), machine->sshName);
            unlink(result.logFile.c_str());
            result.logFile = "";
        }

        /* Copy the output paths. */
        if (!machine->isLocalhost() || localStore != std::shared_ptr<Store>(destStore)) {
            updateStep(ssReceivingOutputs);

            MaintainCount<counter> mc(nrStepsCopyingFrom);

            auto now1 = std::chrono::steady_clock::now();

            StorePathSet outputs;
            for (auto & i : step->drv->outputsAndOptPaths(*localStore)) {
                if (i.second.second)
                   outputs.insert(*i.second.second);
            }

            size_t totalNarSize = 0;
            auto infos = build_remote::queryPathInfos(conn, *localStore, outputs, totalNarSize);

            if (totalNarSize > maxOutputSize) {
                result.stepStatus = bsNarSizeLimitExceeded;
                return;
            }

            /* Copy each path. */
            printMsg(lvlDebug, "copying outputs of ‘%s’ from ‘%s’ (%d bytes)",
                localStore->printStorePath(step->drvPath), machine->sshName, totalNarSize);

            build_remote::copyPathsFromRemote(conn, narMembers, *localStore, *destStore, infos);
            auto now2 = std::chrono::steady_clock::now();

            result.overhead += std::chrono::duration_cast<std::chrono::milliseconds>(now2 - now1).count();
        }

        /* Shut down the connection. */
        child.in = -1;
        child.sshPid.wait();

    } catch (Error & e) {
        /* Disable this machine until a certain period of time has
           passed. This period increases on every consecutive
           failure. However, don't count failures that occurred soon
           after the last one (to take into account steps started in
           parallel). */
        auto info(machine->state->connectInfo.lock());
        auto now = std::chrono::system_clock::now();
        if (info->consecutiveFailures == 0 || info->lastFailure < now - std::chrono::seconds(30)) {
            info->consecutiveFailures = std::min(info->consecutiveFailures + 1, (unsigned int) 4);
            info->lastFailure = now;
            int delta = retryInterval * std::pow(retryBackoff, info->consecutiveFailures - 1) + (rand() % 30);
            printMsg(lvlInfo, "will disable machine ‘%1%’ for %2%s", machine->sshName, delta);
            info->disabledUntil = now + std::chrono::seconds(delta);
        }
        throw;
    }
}<|MERGE_RESOLUTION|>--- conflicted
+++ resolved
@@ -460,19 +460,13 @@
         });
 
         Machine::Connection conn {
-<<<<<<< HEAD
             {
-                .to = child.to.get(),
-                .from = child.from.get(),
+                .to = child.in.get(),
+                .from = child.out.get(),
                 /* Handshake. */
                 .remoteVersion = 0xdadbeef, // FIXME avoid dummy initialize
             },
             /*.machine =*/ machine,
-=======
-            .from = child.out.get(),
-            .to = child.in.get(),
-            .machine = machine,
->>>>>>> f5c0efb1
         };
 
         Finally updateStats([&]() {
