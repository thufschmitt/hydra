#include <algorithm>
#include <cmath>

#include <sys/types.h>
#include <sys/stat.h>
#include <fcntl.h>

#include "build-result.hh"
#include "path.hh"
#include "serve-protocol.hh"
#include "state.hh"
#include "current-process.hh"
#include "processes.hh"
#include "util.hh"
#include "serve-protocol.hh"
#include "serve-protocol-impl.hh"
#include "finally.hh"
#include "url.hh"

using namespace nix;


struct Child
{
    Pid pid;
    AutoCloseFD to, from;
};


static void append(Strings & dst, const Strings & src)
{
    dst.insert(dst.end(), src.begin(), src.end());
}

namespace nix::build_remote {

static Strings extraStoreArgs(std::string & machine)
{
    Strings result;
    try {
        auto parsed = parseURL(machine);
        if (parsed.scheme != "ssh") {
            throw SysError("Currently, only (legacy-)ssh stores are supported!");
        }
        machine = parsed.authority.value_or("");
        auto remoteStore = parsed.query.find("remote-store");
        if (remoteStore != parsed.query.end()) {
            result = {"--store", shellEscape(remoteStore->second)};
        }
    } catch (BadURL &) {
        // We just try to continue with `machine->sshName` here for backwards compat.
    }

    return result;
}

static void openConnection(Machine::ptr machine, Path tmpDir, int stderrFD, Child & child)
{
    std::string pgmName;
    Pipe to, from;
    to.create();
    from.create();

    Strings argv;
    if (machine->isLocalhost()) {
        pgmName = "nix-store";
        argv = {"nix-store", "--builders", "", "--serve", "--write"};
    } else {
        pgmName = "ssh";
        auto sshName = machine->sshName;
        Strings extraArgs = extraStoreArgs(sshName);
        argv = {"ssh", sshName};
        if (machine->sshKey != "") append(argv, {"-i", machine->sshKey});
        if (machine->sshPublicHostKey != "") {
            Path fileName = tmpDir + "/host-key";
            auto p = machine->sshName.find("@");
            std::string host = p != std::string::npos ? std::string(machine->sshName, p + 1) : machine->sshName;
            writeFile(fileName, host + " " + machine->sshPublicHostKey + "\n");
            append(argv, {"-oUserKnownHostsFile=" + fileName});
        }
        append(argv,
            { "-x", "-a", "-oBatchMode=yes", "-oConnectTimeout=60", "-oTCPKeepAlive=yes"
            , "--", "nix-store", "--serve", "--write" });
        append(argv, extraArgs);
    }

    child.pid = startProcess([&]() {
        restoreProcessContext();

        if (dup2(to.readSide.get(), STDIN_FILENO) == -1)
            throw SysError("cannot dup input pipe to stdin");

        if (dup2(from.writeSide.get(), STDOUT_FILENO) == -1)
            throw SysError("cannot dup output pipe to stdout");

        if (dup2(stderrFD, STDERR_FILENO) == -1)
            throw SysError("cannot dup stderr");

        execvp(argv.front().c_str(), (char * *) stringsToCharPtrs(argv).data()); // FIXME: remove cast

        throw SysError("cannot start %s", pgmName);
    });

    to.readSide = -1;
    from.writeSide = -1;

    child.to = to.writeSide.release();
    child.from = from.readSide.release();
}


static void copyClosureTo(
    Machine::Connection & conn,
    Store & destStore,
    const StorePathSet & paths,
    bool useSubstitutes = false)
{
    StorePathSet closure;
    destStore.computeFSClosure(paths, closure);

    /* Send the "query valid paths" command with the "lock" option
       enabled. This prevents a race where the remote host
       garbage-collect paths that are already there. Optionally, ask
       the remote host to substitute missing paths. */
    // FIXME: substitute output pollutes our build log
    conn.to << ServeProto::Command::QueryValidPaths << 1 << useSubstitutes;
    ServeProto::write(destStore, conn, closure);
    conn.to.flush();

    /* Get back the set of paths that are already valid on the remote
       host. */
    auto present = ServeProto::Serialise<StorePathSet>::read(destStore, conn);

    if (present.size() == closure.size()) return;

    auto sorted = destStore.topoSortPaths(closure);

    StorePathSet missing;
    for (auto i = sorted.rbegin(); i != sorted.rend(); ++i)
        if (!present.count(*i)) missing.insert(*i);

    printMsg(lvlDebug, "sending %d missing paths", missing.size());

    std::unique_lock<std::timed_mutex> sendLock(conn.machine->state->sendLock,
        std::chrono::seconds(600));

    conn.to << ServeProto::Command::ImportPaths;
    destStore.exportPaths(missing, conn.to);
    conn.to.flush();

    if (readInt(conn.from) != 1)
        throw Error("remote machine failed to import closure");
}


// FIXME: use Store::topoSortPaths().
static StorePaths reverseTopoSortPaths(const std::map<StorePath, ValidPathInfo> & paths)
{
    StorePaths sorted;
    StorePathSet visited;

    std::function<void(const StorePath & path)> dfsVisit;

    dfsVisit = [&](const StorePath & path) {
        if (!visited.insert(path).second) return;

        auto info = paths.find(path);
        auto references = info == paths.end() ? StorePathSet() : info->second.references;

        for (auto & i : references)
            /* Don't traverse into paths that don't exist.  That can
               happen due to substitutes for non-existent paths. */
            if (i != path && paths.count(i))
                dfsVisit(i);

        sorted.push_back(path);
    };

    for (auto & i : paths)
        dfsVisit(i.first);

    return sorted;
}

<<<<<<< HEAD
/**
 * Replace the input derivations by their output paths to send a minimal closure
 * to the builder.
 *
 * If we can afford it, resolve it, so that the newly generated derivation still
 * has some sensible output paths.
 */
BasicDerivation inlineInputDerivations(Store & store, Derivation & drv, const StorePath & drvPath)
{
    BasicDerivation ret;
    auto outputHashes = staticOutputHashes(store, drv);
    if (!drv.type().hasKnownOutputPaths()) {
        auto maybeBasicDrv = drv.tryResolve(store);
        if (!maybeBasicDrv)
            throw Error(
                "the derivation '%s' can’t be resolved. It’s probably "
                "missing some outputs",
                store.printStorePath(drvPath));
        ret = *maybeBasicDrv;
    } else {
        // If the derivation is a real `InputAddressed` derivation, we must
        // resolve it manually to keep the original output paths
        ret = BasicDerivation(drv);
        for (auto & [drvPath, node] : drv.inputDrvs.map) {
            auto drv2 = store.readDerivation(drvPath);
            auto drv2Outputs = drv2.outputsAndOptPaths(store);
            for (auto & name : node.value) {
                auto inputPath = drv2Outputs.at(name);
                ret.inputSrcs.insert(*inputPath.second);
            }
        }
    }
    return ret;
}

/**
 * Get the newly built outputs, either from the remote if it supports it, or by
 * introspecting the derivation if the remote is too old
 */
DrvOutputs getBuiltOutputs(Store & store, const int remoteVersion, ServeProto::ReadConn & from, Derivation & drv)
{
    DrvOutputs builtOutputs;
    if (GET_PROTOCOL_MINOR(remoteVersion) >= 6) {
        builtOutputs
            = ServeProto::Serialise<DrvOutputs>::read(store, from);
    } else {
        // If the remote is too old to handle CA derivations, we can’t get this
        // far anyways
        assert(drv.type().hasKnownOutputPaths());
        DerivationOutputsAndOptPaths drvOutputs
            = drv.outputsAndOptPaths(store);
        auto outputHashes = staticOutputHashes(store, drv);
        for (auto & [outputName, output] : drvOutputs) {
            auto outputPath = output.second;
            // We’ve just asserted that the output paths of the derivation
            // were known
            assert(outputPath);
              auto outputHash = outputHashes.at(outputName);
              auto drvOutput = DrvOutput { outputHash, outputName };
              builtOutputs.insert(
                  { drvOutput, Realisation { drvOutput, *outputPath } });
        }
    }
    return builtOutputs;
}
=======
static std::pair<Path, AutoCloseFD> openLogFile(const std::string & logDir, const StorePath & drvPath)
{
    std::string base(drvPath.to_string());
    auto logFile = logDir + "/" + std::string(base, 0, 2) + "/" + std::string(base, 2);

    createDirs(dirOf(logFile));

    AutoCloseFD logFD = open(logFile.c_str(), O_CREAT | O_TRUNC | O_WRONLY, 0666);
    if (!logFD) throw SysError("creating log file ‘%s’", logFile);

    return {std::move(logFile), std::move(logFD)};
}

/**
 * @param conn is not fully initialized; it is this functions job to set
 * the `remoteVersion` field after the handshake is completed.
 * Therefore, no `ServeProto::Serialize` functions can be used until
 * that field is set.
 */
static void handshake(Machine::Connection & conn, unsigned int repeats)
{
    conn.to << SERVE_MAGIC_1 << 0x206;
    conn.to.flush();

    unsigned int magic = readInt(conn.from);
    if (magic != SERVE_MAGIC_2)
        throw Error("protocol mismatch with ‘nix-store --serve’ on ‘%1%’", conn.machine->sshName);
    conn.remoteVersion = readInt(conn.from);
    // Now `conn` is initialized.
    if (GET_PROTOCOL_MAJOR(conn.remoteVersion) != 0x200)
        throw Error("unsupported ‘nix-store --serve’ protocol version on ‘%1%’", conn.machine->sshName);
    if (GET_PROTOCOL_MINOR(conn.remoteVersion) < 3 && repeats > 0)
        throw Error("machine ‘%1%’ does not support repeating a build; please upgrade it to Nix 1.12", conn.machine->sshName);
}

static BasicDerivation sendInputs(
    State & state,
    Step & step,
    Store & localStore,
    Store & destStore,
    Machine::Connection & conn,
    unsigned int & overhead,
    counter & nrStepsWaiting,
    counter & nrStepsCopyingTo
)
{
    BasicDerivation basicDrv(*step.drv);

    for (const auto & [drvPath, node] : step.drv->inputDrvs.map) {
        auto drv2 = localStore.readDerivation(drvPath);
        for (auto & name : node.value) {
            if (auto i = get(drv2.outputs, name)) {
                auto outPath = i->path(localStore, drv2.name, name);
                basicDrv.inputSrcs.insert(*outPath);
            }
        }
    }

    /* Ensure that the inputs exist in the destination store. This is
       a no-op for regular stores, but for the binary cache store,
       this will copy the inputs to the binary cache from the local
       store. */
    if (&localStore != &destStore) {
        copyClosure(localStore, destStore,
            step.drv->inputSrcs,
            NoRepair, NoCheckSigs, NoSubstitute);
    }

    {
        auto mc1 = std::make_shared<MaintainCount<counter>>(nrStepsWaiting);
        mc1.reset();
        MaintainCount<counter> mc2(nrStepsCopyingTo);

        printMsg(lvlDebug, "sending closure of ‘%s’ to ‘%s’",
            localStore.printStorePath(step.drvPath), conn.machine->sshName);

        auto now1 = std::chrono::steady_clock::now();

        /* Copy the input closure. */
        if (conn.machine->isLocalhost()) {
            StorePathSet closure;
            destStore.computeFSClosure(basicDrv.inputSrcs, closure);
            copyPaths(destStore, localStore, closure, NoRepair, NoCheckSigs, NoSubstitute);
        } else {
            copyClosureTo(conn, destStore, basicDrv.inputSrcs, true);
        }

        auto now2 = std::chrono::steady_clock::now();

        overhead += std::chrono::duration_cast<std::chrono::milliseconds>(now2 - now1).count();
    }

    return basicDrv;
}

static BuildResult performBuild(
    Machine::Connection & conn,
    Store & localStore,
    StorePath drvPath,
    const BasicDerivation & drv,
    const State::BuildOptions & options,
    counter & nrStepsBuilding
)
{

    BuildResult result;

    conn.to << ServeProto::Command::BuildDerivation << localStore.printStorePath(drvPath);
    writeDerivation(conn.to, localStore, drv);
    conn.to << options.maxSilentTime << options.buildTimeout;
    if (GET_PROTOCOL_MINOR(conn.remoteVersion) >= 2)
        conn.to << options.maxLogSize;
    if (GET_PROTOCOL_MINOR(conn.remoteVersion) >= 3) {
        conn.to
            << options.repeats // == build-repeat
            << options.enforceDeterminism;
    }
    conn.to.flush();

    result.startTime = time(0);

    {
        MaintainCount<counter> mc(nrStepsBuilding);
        result.status = (BuildResult::Status)readInt(conn.from);
    }
    result.stopTime = time(0);


    result.errorMsg = readString(conn.from);
    if (GET_PROTOCOL_MINOR(conn.remoteVersion) >= 3) {
        result.timesBuilt = readInt(conn.from);
        result.isNonDeterministic = readInt(conn.from);
        auto start = readInt(conn.from);
        auto stop = readInt(conn.from);
        if (start && start) {
            /* Note: this represents the duration of a single
                round, rather than all rounds. */
            result.startTime = start;
            result.stopTime = stop;
        }
    }
    if (GET_PROTOCOL_MINOR(conn.remoteVersion) >= 6) {
        ServeProto::Serialise<DrvOutputs>::read(localStore, conn);
    }

    return result;
}

static std::map<StorePath, ValidPathInfo> queryPathInfos(
    Machine::Connection & conn,
    Store & localStore,
    StorePathSet & outputs,
    size_t & totalNarSize
)
{

    /* Get info about each output path. */
    std::map<StorePath, ValidPathInfo> infos;
    conn.to << ServeProto::Command::QueryPathInfos;
    ServeProto::write(localStore, conn, outputs);
    conn.to.flush();
    while (true) {
        auto storePathS = readString(conn.from);
        if (storePathS == "") break;
        auto deriver = readString(conn.from); // deriver
        auto references = ServeProto::Serialise<StorePathSet>::read(localStore, conn);
        readLongLong(conn.from); // download size
        auto narSize = readLongLong(conn.from);
        auto narHash = Hash::parseAny(readString(conn.from), htSHA256);
        auto ca = ContentAddress::parseOpt(readString(conn.from));
        readStrings<StringSet>(conn.from); // sigs
        ValidPathInfo info(localStore.parseStorePath(storePathS), narHash);
        assert(outputs.count(info.path));
        info.references = references;
        info.narSize = narSize;
        totalNarSize += info.narSize;
        info.narHash = narHash;
        info.ca = ca;
        if (deriver != "")
            info.deriver = localStore.parseStorePath(deriver);
        infos.insert_or_assign(info.path, info);
    }

    return infos;
}

static void copyPathFromRemote(
    Machine::Connection & conn,
    NarMemberDatas & narMembers,
    Store & localStore,
    Store & destStore,
    const ValidPathInfo & info
)
{
      /* Receive the NAR from the remote and add it to the
          destination store. Meanwhile, extract all the info from the
          NAR that getBuildOutput() needs. */
      auto source2 = sinkToSource([&](Sink & sink)
      {
          /* Note: we should only send the command to dump the store
              path to the remote if the NAR is actually going to get read
              by the destination store, which won't happen if this path
              is already valid on the destination store. Since this
              lambda function only gets executed if someone tries to read
              from source2, we will send the command from here rather
              than outside the lambda. */
          conn.to << ServeProto::Command::DumpStorePath << localStore.printStorePath(info.path);
          conn.to.flush();

          TeeSource tee(conn.from, sink);
          extractNarData(tee, localStore.printStorePath(info.path), narMembers);
      });

      destStore.addToStore(info, *source2, NoRepair, NoCheckSigs);
}

static void copyPathsFromRemote(
    Machine::Connection & conn,
    NarMemberDatas & narMembers,
    Store & localStore,
    Store & destStore,
    const std::map<StorePath, ValidPathInfo> & infos
)
{
      auto pathsSorted = reverseTopoSortPaths(infos);

      for (auto & path : pathsSorted) {
          auto & info = infos.find(path)->second;
          copyPathFromRemote(conn, narMembers, localStore, destStore, info);
      }

}

}

/* using namespace nix::build_remote; */

void RemoteResult::updateWithBuildResult(const nix::BuildResult & buildResult)
{
    startTime = buildResult.startTime;
    stopTime = buildResult.stopTime;
    timesBuilt = buildResult.timesBuilt;
    errorMsg = buildResult.errorMsg;
    isNonDeterministic = buildResult.isNonDeterministic;

    switch ((BuildResult::Status) buildResult.status) {
        case BuildResult::Built:
            stepStatus = bsSuccess;
            break;
        case BuildResult::Substituted:
        case BuildResult::AlreadyValid:
            stepStatus = bsSuccess;
            isCached = true;
            break;
        case BuildResult::PermanentFailure:
            stepStatus = bsFailed;
            canCache = true;
            errorMsg = "";
            break;
        case BuildResult::InputRejected:
        case BuildResult::OutputRejected:
            stepStatus = bsFailed;
            canCache = true;
            break;
        case BuildResult::TransientFailure:
            stepStatus = bsFailed;
            canRetry = true;
            errorMsg = "";
            break;
        case BuildResult::TimedOut:
            stepStatus = bsTimedOut;
            errorMsg = "";
            break;
        case BuildResult::MiscFailure:
            stepStatus = bsAborted;
            canRetry = true;
            break;
        case BuildResult::LogLimitExceeded:
            stepStatus = bsLogLimitExceeded;
            break;
        case BuildResult::NotDeterministic:
            stepStatus = bsNotDeterministic;
            canRetry = false;
            canCache = true;
            break;
        default:
            stepStatus = bsAborted;
            break;
    }

}

>>>>>>> a5d44b60

void State::buildRemote(ref<Store> destStore,
    Machine::ptr machine, Step::ptr step,
    const BuildOptions & buildOptions,
    RemoteResult & result, std::shared_ptr<ActiveStep> activeStep,
    std::function<void(StepState)> updateStep,
    NarMemberDatas & narMembers)
{
    assert(BuildResult::TimedOut == 8);

    auto [logFile, logFD] = build_remote::openLogFile(logDir, step->drvPath);
    AutoDelete logFileDel(logFile, false);
    result.logFile = logFile;

    nix::Path tmpDir = createTempDir();
    AutoDelete tmpDirDel(tmpDir, true);

    try {

        updateStep(ssConnecting);

        // FIXME: rewrite to use Store.
        Child child;
        build_remote::openConnection(machine, tmpDir, logFD.get(), child);

        {
            auto activeStepState(activeStep->state_.lock());
            if (activeStepState->cancelled) throw Error("step cancelled");
            activeStepState->pid = child.pid;
        }

        Finally clearPid([&]() {
            auto activeStepState(activeStep->state_.lock());
            activeStepState->pid = -1;

            /* FIXME: there is a slight race here with step
               cancellation in State::processQueueChange(), which
               could call kill() on this pid after we've done waitpid()
               on it. With pid wrap-around, there is a tiny
               possibility that we end up killing another
               process. Meh. */
        });

        Machine::Connection conn {
            .from = child.from.get(),
            .to = child.to.get(),
            .machine = machine,
        };

        Finally updateStats([&]() {
            bytesReceived += conn.from.read;
            bytesSent += conn.to.written;
        });

        try {
          build_remote::handshake(conn, buildOptions.repeats);
        } catch (EndOfFile & e) {
            child.pid.wait();
            std::string s = chomp(readFile(result.logFile));
            throw Error("cannot connect to ‘%1%’: %2%", machine->sshName, s);
        }

        {
            auto info(machine->state->connectInfo.lock());
            info->consecutiveFailures = 0;
        }

        /* Gather the inputs. If the remote side is Nix <= 1.9, we have to
           copy the entire closure of ‘drvPath’, as well as the required
           outputs of the input derivations. On Nix > 1.9, we only need to
           copy the immediate sources of the derivation and the required
           outputs of the input derivations. */
        updateStep(ssSendingInputs);
        BasicDerivation resolvedDrv = build_remote::sendInputs(*this, *step, *localStore, *destStore, conn, result.overhead, nrStepsWaiting, nrStepsCopyingTo);

<<<<<<< HEAD
        BasicDerivation basicDrv = inlineInputDerivations(*localStore, *step->drv, step->drvPath);

        /* Ensure that the inputs exist in the destination store. This is
           a no-op for regular stores, but for the binary cache store,
           this will copy the inputs to the binary cache from the local
           store. */
        if (localStore != std::shared_ptr<Store>(destStore)) {
            copyClosure(*localStore, *destStore,
                step->drv->inputSrcs,
                NoRepair, NoCheckSigs, NoSubstitute);
        }

        {
            auto mc1 = std::make_shared<MaintainCount<counter>>(nrStepsWaiting);
            mc1.reset();
            MaintainCount<counter> mc2(nrStepsCopyingTo);

            printMsg(lvlDebug, "sending closure of ‘%s’ to ‘%s’",
                localStore->printStorePath(step->drvPath), machine->sshName);

            auto now1 = std::chrono::steady_clock::now();

            /* Copy the input closure. */
            if (machine->isLocalhost()) {
                StorePathSet closure;
                destStore->computeFSClosure(basicDrv.inputSrcs, closure);
                copyPaths(*destStore, *localStore, closure, NoRepair, NoCheckSigs, NoSubstitute);
            } else {
                copyClosureTo(machine->state->sendLock, *destStore, from, to, remoteVersion, step->drv->inputSrcs, true);
                copyClosureTo(machine->state->sendLock, *destStore, from, to, remoteVersion, basicDrv.inputSrcs, true);
            }

            auto now2 = std::chrono::steady_clock::now();

            result.overhead += std::chrono::duration_cast<std::chrono::milliseconds>(now2 - now1).count();
        }

        autoDelete.cancel();
=======
        logFileDel.cancel();
>>>>>>> a5d44b60

        /* Truncate the log to get rid of messages about substitutions
            etc. on the remote system. */
        if (lseek(logFD.get(), SEEK_SET, 0) != 0)
            throw SysError("seeking to the start of log file ‘%s’", result.logFile);

        if (ftruncate(logFD.get(), 0) == -1)
            throw SysError("truncating log file ‘%s’", result.logFile);

        logFD = -1;

        /* Do the build. */
        printMsg(lvlDebug, "building ‘%s’ on ‘%s’",
            localStore->printStorePath(step->drvPath),
            machine->sshName);

        updateStep(ssBuilding);

        BuildResult buildResult = build_remote::performBuild(
            conn,
            *localStore,
            step->drvPath,
            resolvedDrv,
            buildOptions,
            nrStepsBuilding
        );

        result.updateWithBuildResult(buildResult);

<<<<<<< HEAD
        result.startTime = time(0);
        int res;
        {
            MaintainCount<counter> mc(nrStepsBuilding);
            res = readInt(from);
        }
        result.stopTime = time(0);

        result.errorMsg = readString(from);
        if (GET_PROTOCOL_MINOR(remoteVersion) >= 3) {
            result.timesBuilt = readInt(from);
            result.isNonDeterministic = readInt(from);
            auto start = readInt(from);
            auto stop = readInt(from);
            if (start && start) {
                /* Note: this represents the duration of a single
                    round, rather than all rounds. */
                result.startTime = start;
                result.stopTime = stop;
            }
        }
        switch ((BuildResult::Status) res) {
            case BuildResult::Built:
                result.stepStatus = bsSuccess;
                break;
            case BuildResult::Substituted:
            case BuildResult::AlreadyValid:
                result.stepStatus = bsSuccess;
                result.isCached = true;
                break;
            case BuildResult::PermanentFailure:
                result.stepStatus = bsFailed;
                result.canCache = true;
                result.errorMsg = "";
                break;
            case BuildResult::InputRejected:
            case BuildResult::OutputRejected:
                result.stepStatus = bsFailed;
                result.canCache = true;
                break;
            case BuildResult::TransientFailure:
                result.stepStatus = bsFailed;
                result.canRetry = true;
                result.errorMsg = "";
                break;
            case BuildResult::TimedOut:
                result.stepStatus = bsTimedOut;
                result.errorMsg = "";
                break;
            case BuildResult::MiscFailure:
                result.stepStatus = bsAborted;
                result.canRetry = true;
                break;
            case BuildResult::LogLimitExceeded:
                result.stepStatus = bsLogLimitExceeded;
                break;
            case BuildResult::NotDeterministic:
                result.stepStatus = bsNotDeterministic;
                result.canRetry = false;
                result.canCache = true;
                break;
            default:
                result.stepStatus = bsAborted;
                break;
        }
=======
>>>>>>> a5d44b60
        if (result.stepStatus != bsSuccess) return;

        result.errorMsg = "";

        /* If the path was substituted or already valid, then we didn't
           get a build log. */
        if (result.isCached) {
            printMsg(lvlInfo, "outputs of ‘%s’ substituted or already valid on ‘%s’",
                localStore->printStorePath(step->drvPath), machine->sshName);
            unlink(result.logFile.c_str());
            result.logFile = "";
        }

        auto builtOutputs = getBuiltOutputs(*localStore, remoteVersion, rconn, *step->drv);
        StorePathSet outputs;
        for (auto & [_, realisation] : builtOutputs)
            outputs.insert(realisation.outPath);

        /* Copy the output paths. */
        if (!machine->isLocalhost() || localStore != std::shared_ptr<Store>(destStore)) {
            updateStep(ssReceivingOutputs);

            MaintainCount<counter> mc(nrStepsCopyingFrom);

            auto now1 = std::chrono::steady_clock::now();

<<<<<<< HEAD
            /* Get info about each output path. */
            std::map<StorePath, ValidPathInfo> infos;
=======
            StorePathSet outputs;
            for (auto & i : step->drv->outputsAndOptPaths(*localStore)) {
                if (i.second.second)
                   outputs.insert(*i.second.second);
            }

>>>>>>> a5d44b60
            size_t totalNarSize = 0;
            auto infos = build_remote::queryPathInfos(conn, *localStore, outputs, totalNarSize);

            if (totalNarSize > maxOutputSize) {
                result.stepStatus = bsNarSizeLimitExceeded;
                return;
            }

            /* Copy each path. */
            printMsg(lvlDebug, "copying outputs of ‘%s’ from ‘%s’ (%d bytes)",
                localStore->printStorePath(step->drvPath), machine->sshName, totalNarSize);

<<<<<<< HEAD
            auto pathsSorted = reverseTopoSortPaths(infos);

            for (auto & path : pathsSorted) {
                auto & info = infos.find(path)->second;

                for (auto & store : {&*destStore, &*localStore}) {
                  /* Receive the NAR from the remote and add it to the
                     destination store. Meanwhile, extract all the info from the
                     NAR that getBuildOutput() needs. */
                  auto source2 = sinkToSource([&](Sink & sink)
                  {
                      /* Note: we should only send the command to dump the store
                         path to the remote if the NAR is actually going to get read
                         by the destination store, which won't happen if this path
                         is already valid on the destination store. Since this
                         lambda function only gets executed if someone tries to read
                         from source2, we will send the command from here rather
                         than outside the lambda. */
                      to << ServeProto::Command::DumpStorePath << localStore->printStorePath(path);
                      to.flush();

                      TeeSource tee(from, sink);
                      extractNarData(tee, localStore->printStorePath(path), narMembers);
                  });
                  store->addToStore(info, *source2, NoRepair, NoCheckSigs);
                }
            }

=======
            build_remote::copyPathsFromRemote(conn, narMembers, *localStore, *destStore, infos);
>>>>>>> a5d44b60
            auto now2 = std::chrono::steady_clock::now();

            result.overhead += std::chrono::duration_cast<std::chrono::milliseconds>(now2 - now1).count();
        }

        /* Register the outputs of the newly built drv */
        if (experimentalFeatureSettings.isEnabled(Xp::CaDerivations)) {
          auto outputHashes = staticOutputHashes(*localStore, *step->drv);
          for (auto & [outputId, realisation] : builtOutputs) {
              // Register the resolved drv output
              localStore->registerDrvOutput(realisation);
              destStore->registerDrvOutput(realisation);

              // Also register the unresolved one
              auto unresolvedRealisation = realisation;
              unresolvedRealisation.signatures.clear();
              unresolvedRealisation.id.drvHash = outputHashes.at(outputId.outputName);
              localStore->registerDrvOutput(unresolvedRealisation);
              destStore->registerDrvOutput(unresolvedRealisation);
          }
        }

        /* Shut down the connection. */
        child.to = -1;
        child.pid.wait();

    } catch (Error & e) {
        /* Disable this machine until a certain period of time has
           passed. This period increases on every consecutive
           failure. However, don't count failures that occurred soon
           after the last one (to take into account steps started in
           parallel). */
        auto info(machine->state->connectInfo.lock());
        auto now = std::chrono::system_clock::now();
        if (info->consecutiveFailures == 0 || info->lastFailure < now - std::chrono::seconds(30)) {
            info->consecutiveFailures = std::min(info->consecutiveFailures + 1, (unsigned int) 4);
            info->lastFailure = now;
            int delta = retryInterval * std::pow(retryBackoff, info->consecutiveFailures - 1) + (rand() % 30);
            printMsg(lvlInfo, "will disable machine ‘%1%’ for %2%s", machine->sshName, delta);
            info->disabledUntil = now + std::chrono::seconds(delta);
        }
        throw;
    }
}<|MERGE_RESOLUTION|>--- conflicted
+++ resolved
@@ -182,7 +182,6 @@
     return sorted;
 }
 
-<<<<<<< HEAD
 /**
  * Replace the input derivations by their output paths to send a minimal closure
  * to the builder.
@@ -218,37 +217,6 @@
     return ret;
 }
 
-/**
- * Get the newly built outputs, either from the remote if it supports it, or by
- * introspecting the derivation if the remote is too old
- */
-DrvOutputs getBuiltOutputs(Store & store, const int remoteVersion, ServeProto::ReadConn & from, Derivation & drv)
-{
-    DrvOutputs builtOutputs;
-    if (GET_PROTOCOL_MINOR(remoteVersion) >= 6) {
-        builtOutputs
-            = ServeProto::Serialise<DrvOutputs>::read(store, from);
-    } else {
-        // If the remote is too old to handle CA derivations, we can’t get this
-        // far anyways
-        assert(drv.type().hasKnownOutputPaths());
-        DerivationOutputsAndOptPaths drvOutputs
-            = drv.outputsAndOptPaths(store);
-        auto outputHashes = staticOutputHashes(store, drv);
-        for (auto & [outputName, output] : drvOutputs) {
-            auto outputPath = output.second;
-            // We’ve just asserted that the output paths of the derivation
-            // were known
-            assert(outputPath);
-              auto outputHash = outputHashes.at(outputName);
-              auto drvOutput = DrvOutput { outputHash, outputName };
-              builtOutputs.insert(
-                  { drvOutput, Realisation { drvOutput, *outputPath } });
-        }
-    }
-    return builtOutputs;
-}
-=======
 static std::pair<Path, AutoCloseFD> openLogFile(const std::string & logDir, const StorePath & drvPath)
 {
     std::string base(drvPath.to_string());
@@ -295,7 +263,7 @@
     counter & nrStepsCopyingTo
 )
 {
-    BasicDerivation basicDrv(*step.drv);
+    BasicDerivation basicDrv = inlineInputDerivations(localStore, *step.drv, step.drvPath);
 
     for (const auto & [drvPath, node] : step.drv->inputDrvs.map) {
         auto drv2 = localStore.readDerivation(drvPath);
@@ -390,8 +358,33 @@
             result.stopTime = stop;
         }
     }
+
+    // Get the newly built outputs, either from the remote if it
+    // supports it, or by introspecting the derivation if the remote is
+    // too old.
     if (GET_PROTOCOL_MINOR(conn.remoteVersion) >= 6) {
-        ServeProto::Serialise<DrvOutputs>::read(localStore, conn);
+        auto builtOutputs = ServeProto::Serialise<DrvOutputs>::read(localStore, conn);
+        for (auto && [output, realisation] : builtOutputs)
+            result.builtOutputs.insert_or_assign(
+                std::move(output.outputName),
+                std::move(realisation));
+    } else {
+        // If the remote is too old to handle CA derivations, we can’t get this
+        // far anyways
+        assert(drv.type().hasKnownOutputPaths());
+        DerivationOutputsAndOptPaths drvOutputs = drv.outputsAndOptPaths(localStore);
+        auto outputHashes = staticOutputHashes(localStore, drv);
+        for (auto & [outputName, output] : drvOutputs) {
+            auto outputPath = output.second;
+            // We’ve just asserted that the output paths of the derivation
+            // were known
+            assert(outputPath);
+            auto outputHash = outputHashes.at(outputName);
+            auto drvOutput = DrvOutput { outputHash, outputName };
+            result.builtOutputs.insert_or_assign(
+                std::move(outputName),
+                Realisation { drvOutput, *outputPath });
+        }
     }
 
     return result;
@@ -443,6 +436,7 @@
     const ValidPathInfo & info
 )
 {
+    for (auto * store : {&destStore, &localStore}) {
       /* Receive the NAR from the remote and add it to the
           destination store. Meanwhile, extract all the info from the
           NAR that getBuildOutput() needs. */
@@ -462,7 +456,8 @@
           extractNarData(tee, localStore.printStorePath(info.path), narMembers);
       });
 
-      destStore.addToStore(info, *source2, NoRepair, NoCheckSigs);
+      store->addToStore(info, *source2, NoRepair, NoCheckSigs);
+    }
 }
 
 static void copyPathsFromRemote(
@@ -541,8 +536,6 @@
 
 }
 
->>>>>>> a5d44b60
-
 void State::buildRemote(ref<Store> destStore,
     Machine::ptr machine, Step::ptr step,
     const BuildOptions & buildOptions,
@@ -617,48 +610,7 @@
         updateStep(ssSendingInputs);
         BasicDerivation resolvedDrv = build_remote::sendInputs(*this, *step, *localStore, *destStore, conn, result.overhead, nrStepsWaiting, nrStepsCopyingTo);
 
-<<<<<<< HEAD
-        BasicDerivation basicDrv = inlineInputDerivations(*localStore, *step->drv, step->drvPath);
-
-        /* Ensure that the inputs exist in the destination store. This is
-           a no-op for regular stores, but for the binary cache store,
-           this will copy the inputs to the binary cache from the local
-           store. */
-        if (localStore != std::shared_ptr<Store>(destStore)) {
-            copyClosure(*localStore, *destStore,
-                step->drv->inputSrcs,
-                NoRepair, NoCheckSigs, NoSubstitute);
-        }
-
-        {
-            auto mc1 = std::make_shared<MaintainCount<counter>>(nrStepsWaiting);
-            mc1.reset();
-            MaintainCount<counter> mc2(nrStepsCopyingTo);
-
-            printMsg(lvlDebug, "sending closure of ‘%s’ to ‘%s’",
-                localStore->printStorePath(step->drvPath), machine->sshName);
-
-            auto now1 = std::chrono::steady_clock::now();
-
-            /* Copy the input closure. */
-            if (machine->isLocalhost()) {
-                StorePathSet closure;
-                destStore->computeFSClosure(basicDrv.inputSrcs, closure);
-                copyPaths(*destStore, *localStore, closure, NoRepair, NoCheckSigs, NoSubstitute);
-            } else {
-                copyClosureTo(machine->state->sendLock, *destStore, from, to, remoteVersion, step->drv->inputSrcs, true);
-                copyClosureTo(machine->state->sendLock, *destStore, from, to, remoteVersion, basicDrv.inputSrcs, true);
-            }
-
-            auto now2 = std::chrono::steady_clock::now();
-
-            result.overhead += std::chrono::duration_cast<std::chrono::milliseconds>(now2 - now1).count();
-        }
-
-        autoDelete.cancel();
-=======
         logFileDel.cancel();
->>>>>>> a5d44b60
 
         /* Truncate the log to get rid of messages about substitutions
             etc. on the remote system. */
@@ -688,74 +640,6 @@
 
         result.updateWithBuildResult(buildResult);
 
-<<<<<<< HEAD
-        result.startTime = time(0);
-        int res;
-        {
-            MaintainCount<counter> mc(nrStepsBuilding);
-            res = readInt(from);
-        }
-        result.stopTime = time(0);
-
-        result.errorMsg = readString(from);
-        if (GET_PROTOCOL_MINOR(remoteVersion) >= 3) {
-            result.timesBuilt = readInt(from);
-            result.isNonDeterministic = readInt(from);
-            auto start = readInt(from);
-            auto stop = readInt(from);
-            if (start && start) {
-                /* Note: this represents the duration of a single
-                    round, rather than all rounds. */
-                result.startTime = start;
-                result.stopTime = stop;
-            }
-        }
-        switch ((BuildResult::Status) res) {
-            case BuildResult::Built:
-                result.stepStatus = bsSuccess;
-                break;
-            case BuildResult::Substituted:
-            case BuildResult::AlreadyValid:
-                result.stepStatus = bsSuccess;
-                result.isCached = true;
-                break;
-            case BuildResult::PermanentFailure:
-                result.stepStatus = bsFailed;
-                result.canCache = true;
-                result.errorMsg = "";
-                break;
-            case BuildResult::InputRejected:
-            case BuildResult::OutputRejected:
-                result.stepStatus = bsFailed;
-                result.canCache = true;
-                break;
-            case BuildResult::TransientFailure:
-                result.stepStatus = bsFailed;
-                result.canRetry = true;
-                result.errorMsg = "";
-                break;
-            case BuildResult::TimedOut:
-                result.stepStatus = bsTimedOut;
-                result.errorMsg = "";
-                break;
-            case BuildResult::MiscFailure:
-                result.stepStatus = bsAborted;
-                result.canRetry = true;
-                break;
-            case BuildResult::LogLimitExceeded:
-                result.stepStatus = bsLogLimitExceeded;
-                break;
-            case BuildResult::NotDeterministic:
-                result.stepStatus = bsNotDeterministic;
-                result.canRetry = false;
-                result.canCache = true;
-                break;
-            default:
-                result.stepStatus = bsAborted;
-                break;
-        }
-=======
->>>>>>> a5d44b60
         if (result.stepStatus != bsSuccess) return;
 
         result.errorMsg = "";
@@ -769,9 +653,8 @@
             result.logFile = "";
         }
 
-        auto builtOutputs = getBuiltOutputs(*localStore, remoteVersion, rconn, *step->drv);
         StorePathSet outputs;
-        for (auto & [_, realisation] : builtOutputs)
+        for (auto & [_, realisation] : buildResult.builtOutputs)
             outputs.insert(realisation.outPath);
 
         /* Copy the output paths. */
@@ -782,17 +665,6 @@
 
             auto now1 = std::chrono::steady_clock::now();
 
-<<<<<<< HEAD
-            /* Get info about each output path. */
-            std::map<StorePath, ValidPathInfo> infos;
-=======
-            StorePathSet outputs;
-            for (auto & i : step->drv->outputsAndOptPaths(*localStore)) {
-                if (i.second.second)
-                   outputs.insert(*i.second.second);
-            }
-
->>>>>>> a5d44b60
             size_t totalNarSize = 0;
             auto infos = build_remote::queryPathInfos(conn, *localStore, outputs, totalNarSize);
 
@@ -805,38 +677,7 @@
             printMsg(lvlDebug, "copying outputs of ‘%s’ from ‘%s’ (%d bytes)",
                 localStore->printStorePath(step->drvPath), machine->sshName, totalNarSize);
 
-<<<<<<< HEAD
-            auto pathsSorted = reverseTopoSortPaths(infos);
-
-            for (auto & path : pathsSorted) {
-                auto & info = infos.find(path)->second;
-
-                for (auto & store : {&*destStore, &*localStore}) {
-                  /* Receive the NAR from the remote and add it to the
-                     destination store. Meanwhile, extract all the info from the
-                     NAR that getBuildOutput() needs. */
-                  auto source2 = sinkToSource([&](Sink & sink)
-                  {
-                      /* Note: we should only send the command to dump the store
-                         path to the remote if the NAR is actually going to get read
-                         by the destination store, which won't happen if this path
-                         is already valid on the destination store. Since this
-                         lambda function only gets executed if someone tries to read
-                         from source2, we will send the command from here rather
-                         than outside the lambda. */
-                      to << ServeProto::Command::DumpStorePath << localStore->printStorePath(path);
-                      to.flush();
-
-                      TeeSource tee(from, sink);
-                      extractNarData(tee, localStore->printStorePath(path), narMembers);
-                  });
-                  store->addToStore(info, *source2, NoRepair, NoCheckSigs);
-                }
-            }
-
-=======
             build_remote::copyPathsFromRemote(conn, narMembers, *localStore, *destStore, infos);
->>>>>>> a5d44b60
             auto now2 = std::chrono::steady_clock::now();
 
             result.overhead += std::chrono::duration_cast<std::chrono::milliseconds>(now2 - now1).count();
@@ -845,7 +686,7 @@
         /* Register the outputs of the newly built drv */
         if (experimentalFeatureSettings.isEnabled(Xp::CaDerivations)) {
           auto outputHashes = staticOutputHashes(*localStore, *step->drv);
-          for (auto & [outputId, realisation] : builtOutputs) {
+          for (auto & [outputName, realisation] : buildResult.builtOutputs) {
               // Register the resolved drv output
               localStore->registerDrvOutput(realisation);
               destStore->registerDrvOutput(realisation);
@@ -853,7 +694,7 @@
               // Also register the unresolved one
               auto unresolvedRealisation = realisation;
               unresolvedRealisation.signatures.clear();
-              unresolvedRealisation.id.drvHash = outputHashes.at(outputId.outputName);
+              unresolvedRealisation.id.drvHash = outputHashes.at(outputName);
               localStore->registerDrvOutput(unresolvedRealisation);
               destStore->registerDrvOutput(unresolvedRealisation);
           }
