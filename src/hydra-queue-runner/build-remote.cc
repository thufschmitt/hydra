--- conflicted
+++ resolved
@@ -305,11 +305,7 @@
         unsigned int remoteVersion;
 
         try {
-<<<<<<< HEAD
-            to << SERVE_MAGIC_1 << 0x205;
-=======
             to << SERVE_MAGIC_1 << 0x206;
->>>>>>> 8f48e4dd
             to.flush();
 
             unsigned int magic = readInt(from);
@@ -426,12 +422,6 @@
                 result.stopTime = stop;
             }
         }
-<<<<<<< HEAD
-=======
-        if (GET_PROTOCOL_MINOR(remoteVersion) >= 6) {
-            WorkerProto::Serialise<DrvOutputs>::read(*localStore, rconn);
-        }
->>>>>>> 8f48e4dd
         switch ((BuildResult::Status) res) {
             case BuildResult::Built:
                 result.stepStatus = bsSuccess;
