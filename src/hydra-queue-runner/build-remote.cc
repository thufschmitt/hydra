--- conflicted
+++ resolved
@@ -209,10 +209,10 @@
         // If the derivation is a real `InputAddressed` derivation, we must
         // resolve it manually to keep the original output paths
         ret = BasicDerivation(drv);
-        for (auto & input : drv.inputDrvs) {
-            auto drv2 = store.readDerivation(input.first);
+        for (auto & [drvPath, node] : drv.inputDrvs.map) {
+            auto drv2 = store.readDerivation(drvPath);
             auto drv2Outputs = drv2.outputsAndOptPaths(store);
-            for (auto & name : input.second) {
+            for (auto & name : node.value) {
                 auto inputPath = drv2Outputs.at(name);
                 ret.inputSrcs.insert(*inputPath.second);
             }
@@ -225,12 +225,12 @@
  * Get the newly built outputs, either from the remote if it supports it, or by
  * introspecting the derivation if the remote is too old
  */
-DrvOutputs getBuiltOutputs(Store & store, const int remoteVersion, WorkerProto::ReadConn & from, Derivation & drv)
+DrvOutputs getBuiltOutputs(Store & store, const int remoteVersion, ServeProto::ReadConn & from, Derivation & drv)
 {
     DrvOutputs builtOutputs;
     if (GET_PROTOCOL_MINOR(remoteVersion) >= 6) {
         builtOutputs
-            = WorkerProto::Serialise<DrvOutputs>::read(store, from);
+            = ServeProto::Serialise<DrvOutputs>::read(store, from);
     } else {
         // If the remote is too old to handle CA derivations, we can’t get this
         // far anyways
@@ -350,26 +350,7 @@
            outputs of the input derivations. */
         updateStep(ssSendingInputs);
 
-<<<<<<< HEAD
         BasicDerivation basicDrv = inlineInputDerivations(*localStore, *step->drv, step->drvPath);
-=======
-        StorePathSet inputs;
-        BasicDerivation basicDrv(*step->drv);
-
-        for (auto & p : step->drv->inputSrcs)
-            inputs.insert(p);
-
-        for (auto & [drvPath, node] : step->drv->inputDrvs.map) {
-            auto drv2 = localStore->readDerivation(drvPath);
-            for (auto & name : node.value) {
-                if (auto i = get(drv2.outputs, name)) {
-                    auto outPath = i->path(*localStore, drv2.name, name);
-                    inputs.insert(*outPath);
-                    basicDrv.inputSrcs.insert(*outPath);
-                }
-            }
-        }
->>>>>>> f216bce0
 
         /* Ensure that the inputs exist in the destination store. This is
            a no-op for regular stores, but for the binary cache store,
@@ -397,12 +378,8 @@
                 destStore->computeFSClosure(basicDrv.inputSrcs, closure);
                 copyPaths(*destStore, *localStore, closure, NoRepair, NoCheckSigs, NoSubstitute);
             } else {
-<<<<<<< HEAD
-                copyClosureTo(machine->state->sendLock, *destStore, from, to, step->drv->inputSrcs, true);
-                copyClosureTo(machine->state->sendLock, *destStore, from, to, basicDrv.inputSrcs, true);
-=======
-                copyClosureTo(machine->state->sendLock, *destStore, from, to, remoteVersion, inputs, true);
->>>>>>> f216bce0
+                copyClosureTo(machine->state->sendLock, *destStore, from, to, remoteVersion, step->drv->inputSrcs, true);
+                copyClosureTo(machine->state->sendLock, *destStore, from, to, remoteVersion, basicDrv.inputSrcs, true);
             }
 
             auto now2 = std::chrono::steady_clock::now();
@@ -461,12 +438,6 @@
                 result.stopTime = stop;
             }
         }
-<<<<<<< HEAD
-=======
-        if (GET_PROTOCOL_MINOR(remoteVersion) >= 6) {
-            ServeProto::Serialise<DrvOutputs>::read(*localStore, rconn);
-        }
->>>>>>> f216bce0
         switch ((BuildResult::Status) res) {
             case BuildResult::Built:
                 result.stepStatus = bsSuccess;
