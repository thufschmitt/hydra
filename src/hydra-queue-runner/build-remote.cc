#include <algorithm>
#include <cmath>

#include <sys/types.h>
#include <sys/stat.h>
#include <fcntl.h>

#include "build-result.hh"
#include "serve-protocol.hh"
#include "state.hh"
#include "util.hh"
#include "worker-protocol.hh"
#include "finally.hh"
#include "url.hh"

using namespace nix;


struct Child
{
    Pid pid;
    AutoCloseFD to, from;
};


static void append(Strings & dst, const Strings & src)
{
    dst.insert(dst.end(), src.begin(), src.end());
}

namespace nix::build_remote {

static Strings extraStoreArgs(std::string & machine)
{
    Strings result;
    try {
        auto parsed = parseURL(machine);
        if (parsed.scheme != "ssh") {
            throw SysError("Currently, only (legacy-)ssh stores are supported!");
        }
        machine = parsed.authority.value_or("");
        auto remoteStore = parsed.query.find("remote-store");
        if (remoteStore != parsed.query.end()) {
            result = {"--store", shellEscape(remoteStore->second)};
        }
    } catch (BadURL &) {
        // We just try to continue with `machine->sshName` here for backwards compat.
    }

    return result;
}

static void openConnection(Machine::ptr machine, Path tmpDir, int stderrFD, Child & child)
{
    std::string pgmName;
    Pipe to, from;
    to.create();
    from.create();

    Strings argv;
    if (machine->isLocalhost()) {
        pgmName = "nix-store";
        argv = {"nix-store", "--builders", "", "--serve", "--write"};
    } else {
        pgmName = "ssh";
        auto sshName = machine->sshName;
        Strings extraArgs = extraStoreArgs(sshName);
        argv = {"ssh", sshName};
        if (machine->sshKey != "") append(argv, {"-i", machine->sshKey});
        if (machine->sshPublicHostKey != "") {
            Path fileName = tmpDir + "/host-key";
            auto p = machine->sshName.find("@");
            std::string host = p != std::string::npos ? std::string(machine->sshName, p + 1) : machine->sshName;
            writeFile(fileName, host + " " + machine->sshPublicHostKey + "\n");
            append(argv, {"-oUserKnownHostsFile=" + fileName});
        }
        append(argv,
            { "-x", "-a", "-oBatchMode=yes", "-oConnectTimeout=60", "-oTCPKeepAlive=yes"
            , "--", "nix-store", "--serve", "--write" });
        append(argv, extraArgs);
    }

    child.pid = startProcess([&]() {
        restoreProcessContext();

        if (dup2(to.readSide.get(), STDIN_FILENO) == -1)
            throw SysError("cannot dup input pipe to stdin");

        if (dup2(from.writeSide.get(), STDOUT_FILENO) == -1)
            throw SysError("cannot dup output pipe to stdout");

        if (dup2(stderrFD, STDERR_FILENO) == -1)
            throw SysError("cannot dup stderr");

        execvp(argv.front().c_str(), (char * *) stringsToCharPtrs(argv).data()); // FIXME: remove cast

        throw SysError("cannot start %s", pgmName);
    });

    to.readSide = -1;
    from.writeSide = -1;

    child.to = to.writeSide.release();
    child.from = from.readSide.release();
}


static void copyClosureTo(std::timed_mutex & sendMutex, Store & destStore,
    FdSource & from, FdSink & to, const StorePathSet & paths,
    bool useSubstitutes = false)
{
    StorePathSet closure;
    destStore.computeFSClosure(paths, closure);

    /* Send the "query valid paths" command with the "lock" option
       enabled. This prevents a race where the remote host
       garbage-collect paths that are already there. Optionally, ask
       the remote host to substitute missing paths. */
    // FIXME: substitute output pollutes our build log
    to << cmdQueryValidPaths << 1 << useSubstitutes;
    worker_proto::write(destStore, to, closure);
    to.flush();

    /* Get back the set of paths that are already valid on the remote
       host. */
    auto present = worker_proto::read(destStore, from, Phantom<StorePathSet> {});

    if (present.size() == closure.size()) return;

    auto sorted = destStore.topoSortPaths(closure);

    StorePathSet missing;
    for (auto i = sorted.rbegin(); i != sorted.rend(); ++i)
        if (!present.count(*i)) missing.insert(*i);

    printMsg(lvlDebug, "sending %d missing paths", missing.size());

    std::unique_lock<std::timed_mutex> sendLock(sendMutex,
        std::chrono::seconds(600));

    to << cmdImportPaths;
    destStore.exportPaths(missing, to);
    to.flush();

    if (readInt(from) != 1)
        throw Error("remote machine failed to import closure");
}


// FIXME: use Store::topoSortPaths().
StorePaths reverseTopoSortPaths(const std::map<StorePath, ValidPathInfo> & paths)
{
    StorePaths sorted;
    StorePathSet visited;

    std::function<void(const StorePath & path)> dfsVisit;

    dfsVisit = [&](const StorePath & path) {
        if (!visited.insert(path).second) return;

        auto info = paths.find(path);
        auto references = info == paths.end() ? StorePathSet() : info->second.references;

        for (auto & i : references)
            /* Don't traverse into paths that don't exist.  That can
               happen due to substitutes for non-existent paths. */
            if (i != path && paths.count(i))
                dfsVisit(i);

        sorted.push_back(path);
    };

    for (auto & i : paths)
        dfsVisit(i.first);

    return sorted;
}

std::pair<Path, AutoCloseFD> openLogFile(const std::string & logDir, const StorePath & drvPath)
{
    string base(drvPath.to_string());
    auto logFile = logDir + "/" + string(base, 0, 2) + "/" + string(base, 2);

    createDirs(dirOf(logFile));

    AutoCloseFD logFD = open(logFile.c_str(), O_CREAT | O_TRUNC | O_WRONLY, 0666);
    if (!logFD) throw SysError("creating log file ‘%s’", logFile);

    return {std::move(logFile), std::move(logFD)};
}

void handshake(Machine::Connection & conn, unsigned int repeats)
{
    conn.to << SERVE_MAGIC_1 << 0x204;
    conn.to.flush();

    unsigned int magic = readInt(conn.from);
    if (magic != SERVE_MAGIC_2)
        throw Error("protocol mismatch with ‘nix-store --serve’ on ‘%1%’", conn.machine->sshName);
    conn.remoteVersion = readInt(conn.from);
    if (GET_PROTOCOL_MAJOR(conn.remoteVersion) != 0x200)
        throw Error("unsupported ‘nix-store --serve’ protocol version on ‘%1%’", conn.machine->sshName);
    if (GET_PROTOCOL_MINOR(conn.remoteVersion) < 3 && repeats > 0)
        throw Error("machine ‘%1%’ does not support repeating a build; please upgrade it to Nix 1.12", conn.machine->sshName);
}

BasicDerivation sendInputs(
    State & state,
    Step & step,
    Store & localStore,
    Store & destStore,
    Machine::Connection & conn,
    unsigned int & overhead,
    counter & nrStepsWaiting,
    counter & nrStepsCopyingTo
)
{
    BasicDerivation basicDrv(*step.drv);

    for (auto & input : step.drv->inputDrvs) {
        auto drv2 = localStore.readDerivation(input.first);
        for (auto & name : input.second) {
            if (auto i = get(drv2.outputs, name)) {
                auto outPath = i->path(localStore, drv2.name, name);
                basicDrv.inputSrcs.insert(*outPath);
            }
        }
    }

    /* Ensure that the inputs exist in the destination store. This is
       a no-op for regular stores, but for the binary cache store,
       this will copy the inputs to the binary cache from the local
       store. */
    if (localStore.getUri() != destStore.getUri()) {
        StorePathSet closure;
        localStore.computeFSClosure(step.drv->inputSrcs, closure);
        copyPaths(localStore, destStore, closure, NoRepair, NoCheckSigs, NoSubstitute);
    }

    {
        auto mc1 = std::make_shared<MaintainCount<counter>>(nrStepsWaiting);
        mc1.reset();
        MaintainCount<counter> mc2(nrStepsCopyingTo);

        printMsg(lvlDebug, "sending closure of ‘%s’ to ‘%s’",
            localStore.printStorePath(step.drvPath), conn.machine->sshName);

        auto now1 = std::chrono::steady_clock::now();

        /* Copy the input closure. */
        if (conn.machine->isLocalhost()) {
            StorePathSet closure;
            destStore.computeFSClosure(basicDrv.inputSrcs, closure);
            copyPaths(destStore, localStore, closure, NoRepair, NoCheckSigs, NoSubstitute);
        } else {
            copyClosureTo(conn.machine->state->sendLock, destStore, conn.from, conn.to, basicDrv.inputSrcs, true);
        }

        auto now2 = std::chrono::steady_clock::now();

        overhead += std::chrono::duration_cast<std::chrono::milliseconds>(now2 - now1).count();
    }

    return basicDrv;
}

BuildResult performBuild(
    Machine::Connection & conn,
    Store & localStore,
    StorePath drvPath,
    const BasicDerivation & drv,
    const State::BuildOptions & options,
    counter & nrStepsBuilding
)
{

    BuildResult result;

    conn.to << cmdBuildDerivation << localStore.printStorePath(drvPath);
    writeDerivation(conn.to, localStore, drv);
    conn.to << options.maxSilentTime << options.buildTimeout;
    if (GET_PROTOCOL_MINOR(conn.remoteVersion) >= 2)
        conn.to << options.maxLogSize;
    if (GET_PROTOCOL_MINOR(conn.remoteVersion) >= 3) {
        conn.to << options.repeats // == build-repeat
          << options.enforceDeterminism;
    }
    conn.to.flush();

    result.startTime = time(0);

    {
        MaintainCount<counter> mc(nrStepsBuilding);
        result.status = (BuildResult::Status)readInt(conn.from);
    }
    result.stopTime = time(0);


    result.errorMsg = readString(conn.from);
    if (GET_PROTOCOL_MINOR(conn.remoteVersion) >= 3) {
        result.timesBuilt = readInt(conn.from);
        result.isNonDeterministic = readInt(conn.from);
        auto start = readInt(conn.from);
        auto stop = readInt(conn.from);
        if (start && start) {
            /* Note: this represents the duration of a single
                round, rather than all rounds. */
            result.startTime = start;
            result.stopTime = stop;
        }
    }
    if (GET_PROTOCOL_MINOR(conn.remoteVersion) >= 6) {
        result.builtOutputs = worker_proto::read(localStore, conn.from, Phantom<DrvOutputs> {});
    }

    return result;
}

std::map<StorePath, ValidPathInfo> queryPathInfos(
    Machine::Connection & conn,
    Store & localStore,
    StorePathSet & outputs,
    size_t & totalNarSize
)
{

    /* Get info about each output path. */
    std::map<StorePath, ValidPathInfo> infos;
    conn.to << cmdQueryPathInfos;
    worker_proto::write(localStore, conn.to, outputs);
    conn.to.flush();
    while (true) {
        auto storePathS = readString(conn.from);
        if (storePathS == "") break;
        auto deriver = readString(conn.from); // deriver
        auto references = worker_proto::read(localStore, conn.from, Phantom<StorePathSet> {});
        readLongLong(conn.from); // download size
        auto narSize = readLongLong(conn.from);
        auto narHash = Hash::parseAny(readString(conn.from), htSHA256);
        auto ca = parseContentAddressOpt(readString(conn.from));
        readStrings<StringSet>(conn.from); // sigs
        ValidPathInfo info(localStore.parseStorePath(storePathS), narHash);
        assert(outputs.count(info.path));
        info.references = references;
        info.narSize = narSize;
        totalNarSize += info.narSize;
        info.narHash = narHash;
        info.ca = ca;
        if (deriver != "")
            info.deriver = localStore.parseStorePath(deriver);
        infos.insert_or_assign(info.path, info);
    }

    return infos;
}

void copyPathFromRemote(
    Machine::Connection & conn,
    NarMemberDatas & narMembers,
    Store & localStore,
    Store & destStore,
    const ValidPathInfo & info
)
{
      /* Receive the NAR from the remote and add it to the
          destination store. Meanwhile, extract all the info from the
          NAR that getBuildOutput() needs. */
      auto source2 = sinkToSource([&](Sink & sink)
      {
          /* Note: we should only send the command to dump the store
              path to the remote if the NAR is actually going to get read
              by the destination store, which won't happen if this path
              is already valid on the destination store. Since this
              lambda function only gets executed if someone tries to read
              from source2, we will send the command from here rather
              than outside the lambda. */
          conn.to << cmdDumpStorePath << localStore.printStorePath(info.path);
          conn.to.flush();

          TeeSource tee(conn.from, sink);
          extractNarData(tee, localStore.printStorePath(info.path), narMembers);
      });

      destStore.addToStore(info, *source2, NoRepair, NoCheckSigs);
}

void copyPathsFromRemote(
    Machine::Connection & conn,
    NarMemberDatas & narMembers,
    Store & localStore,
    Store & destStore,
    const std::map<StorePath, ValidPathInfo> & infos
)
{
      auto pathsSorted = reverseTopoSortPaths(infos);

      for (auto & path : pathsSorted) {
          auto & info = infos.find(path)->second;
          copyPathFromRemote(conn, narMembers, localStore, destStore, info);
      }

}

}

/* using namespace nix::build_remote; */

void RemoteResult::updateWithBuildResult(const nix::BuildResult & buildResult)
{
    RemoteResult thisArrow;

    startTime = buildResult.startTime;
    stopTime = buildResult.stopTime;
    timesBuilt = buildResult.timesBuilt;
    errorMsg = buildResult.errorMsg;
    isNonDeterministic = buildResult.isNonDeterministic;

    switch ((BuildResult::Status) buildResult.status) {
        case BuildResult::Built:
            stepStatus = bsSuccess;
            break;
        case BuildResult::Substituted:
        case BuildResult::AlreadyValid:
            stepStatus = bsSuccess;
            isCached = true;
            break;
        case BuildResult::PermanentFailure:
            stepStatus = bsFailed;
            canCache = true;
            errorMsg = "";
            break;
        case BuildResult::InputRejected:
        case BuildResult::OutputRejected:
            stepStatus = bsFailed;
            canCache = true;
            break;
        case BuildResult::TransientFailure:
            stepStatus = bsFailed;
            canRetry = true;
            errorMsg = "";
            break;
        case BuildResult::TimedOut:
            stepStatus = bsTimedOut;
            errorMsg = "";
            break;
        case BuildResult::MiscFailure:
            stepStatus = bsAborted;
            canRetry = true;
            break;
        case BuildResult::LogLimitExceeded:
            stepStatus = bsLogLimitExceeded;
            break;
        case BuildResult::NotDeterministic:
            stepStatus = bsNotDeterministic;
            canRetry = false;
            canCache = true;
            break;
        default:
            stepStatus = bsAborted;
            break;
    }

}


void State::buildRemote(ref<Store> destStore,
    Machine::ptr machine, Step::ptr step,
    const BuildOptions & buildOptions,
    RemoteResult & result, std::shared_ptr<ActiveStep> activeStep,
    std::function<void(StepState)> updateStep,
    NarMemberDatas & narMembers)
{
    assert(BuildResult::TimedOut == 8);

<<<<<<< HEAD
    auto [logFile, logFD] = build_remote::openLogFile(logDir, step->drvPath);
    AutoDelete logFileDel(logFile, false);
    result.logFile = logFile;
=======
    std::string base(step->drvPath.to_string());
    result.logFile = logDir + "/" + std::string(base, 0, 2) + "/" + std::string(base, 2);
    AutoDelete autoDelete(result.logFile, false);

    createDirs(dirOf(result.logFile));

    AutoCloseFD logFD = open(result.logFile.c_str(), O_CREAT | O_TRUNC | O_WRONLY, 0666);
    if (!logFD) throw SysError("creating log file ‘%s’", result.logFile);
>>>>>>> 312cb422

    nix::Path tmpDir = createTempDir();
    AutoDelete tmpDirDel(tmpDir, true);

    try {

        updateStep(ssConnecting);

        // FIXME: rewrite to use Store.
        Child child;
        build_remote::openConnection(machine, tmpDir, logFD.get(), child);

        {
            auto activeStepState(activeStep->state_.lock());
            if (activeStepState->cancelled) throw Error("step cancelled");
            activeStepState->pid = child.pid;
        }

        Finally clearPid([&]() {
            auto activeStepState(activeStep->state_.lock());
            activeStepState->pid = -1;

            /* FIXME: there is a slight race here with step
               cancellation in State::processQueueChange(), which
               could call kill() on this pid after we've done waitpid()
               on it. With pid wrap-around, there is a tiny
               possibility that we end up killing another
               process. Meh. */
        });

        Machine::Connection conn;
        conn.from = child.from.get();
        conn.to = child.to.get();
        conn.machine = machine;

        Finally updateStats([&]() {
            bytesReceived += conn.from.read;
            bytesSent += conn.to.written;
        });

        try {
<<<<<<< HEAD
          build_remote::handshake(conn, buildOptions.repeats);
=======
            to << SERVE_MAGIC_1 << 0x206;
            to.flush();

            unsigned int magic = readInt(from);
            if (magic != SERVE_MAGIC_2)
                throw Error("protocol mismatch with ‘nix-store --serve’ on ‘%1%’", machine->sshName);
            remoteVersion = readInt(from);
            if (GET_PROTOCOL_MAJOR(remoteVersion) != 0x200)
                throw Error("unsupported ‘nix-store --serve’ protocol version on ‘%1%’", machine->sshName);
            if (GET_PROTOCOL_MINOR(remoteVersion) < 3 && repeats > 0)
                throw Error("machine ‘%1%’ does not support repeating a build; please upgrade it to Nix 1.12", machine->sshName);

>>>>>>> 312cb422
        } catch (EndOfFile & e) {
            child.pid.wait();
            std::string s = chomp(readFile(result.logFile));
            throw Error("cannot connect to ‘%1%’: %2%", machine->sshName, s);
        }

        {
            auto info(machine->state->connectInfo.lock());
            info->consecutiveFailures = 0;
        }

        /* Gather the inputs. If the remote side is Nix <= 1.9, we have to
           copy the entire closure of ‘drvPath’, as well as the required
           outputs of the input derivations. On Nix > 1.9, we only need to
           copy the immediate sources of the derivation and the required
           outputs of the input derivations. */
        updateStep(ssSendingInputs);
        BasicDerivation resolvedDrv = build_remote::sendInputs(*this, *step, *localStore, *destStore, conn, result.overhead, nrStepsWaiting, nrStepsCopyingTo);

<<<<<<< HEAD
        logFileDel.cancel();
=======
        StorePathSet inputs;
        BasicDerivation basicDrv(*step->drv);

        for (auto & p : step->drv->inputSrcs)
            inputs.insert(p);

        for (auto & input : step->drv->inputDrvs) {
            auto drv2 = localStore->readDerivation(input.first);
            for (auto & name : input.second) {
                if (auto i = get(drv2.outputs, name)) {
                    auto outPath = i->path(*localStore, drv2.name, name);
                    inputs.insert(*outPath);
                    basicDrv.inputSrcs.insert(*outPath);
                }
            }
        }

        /* Ensure that the inputs exist in the destination store. This is
           a no-op for regular stores, but for the binary cache store,
           this will copy the inputs to the binary cache from the local
           store. */
        if (localStore != std::shared_ptr<Store>(destStore)) {
            copyClosure(*localStore, *destStore,
                step->drv->inputSrcs,
                NoRepair, NoCheckSigs, NoSubstitute);
        }

        {
            auto mc1 = std::make_shared<MaintainCount<counter>>(nrStepsWaiting);
            mc1.reset();
            MaintainCount<counter> mc2(nrStepsCopyingTo);

            printMsg(lvlDebug, "sending closure of ‘%s’ to ‘%s’",
                localStore->printStorePath(step->drvPath), machine->sshName);

            auto now1 = std::chrono::steady_clock::now();

            /* Copy the input closure. */
            if (machine->isLocalhost()) {
                StorePathSet closure;
                destStore->computeFSClosure(inputs, closure);
                copyPaths(*destStore, *localStore, closure, NoRepair, NoCheckSigs, NoSubstitute);
            } else {
                copyClosureTo(machine->state->sendLock, *destStore, from, to, inputs, true);
            }

            auto now2 = std::chrono::steady_clock::now();

            result.overhead += std::chrono::duration_cast<std::chrono::milliseconds>(now2 - now1).count();
        }

        autoDelete.cancel();
>>>>>>> 312cb422

        /* Truncate the log to get rid of messages about substitutions
            etc. on the remote system. */
        if (lseek(logFD.get(), SEEK_SET, 0) != 0)
            throw SysError("seeking to the start of log file ‘%s’", result.logFile);

        if (ftruncate(logFD.get(), 0) == -1)
            throw SysError("truncating log file ‘%s’", result.logFile);

        logFD = -1;

        /* Do the build. */
        printMsg(lvlDebug, "building ‘%s’ on ‘%s’",
            localStore->printStorePath(step->drvPath),
            machine->sshName);

        updateStep(ssBuilding);

        BuildResult buildResult = build_remote::performBuild(
            conn,
            *localStore,
            step->drvPath,
            resolvedDrv,
            buildOptions,
            nrStepsBuilding
        );

        result.updateWithBuildResult(buildResult);

        if (result.stepStatus != bsSuccess) return;

        result.errorMsg = "";

        /* If the path was substituted or already valid, then we didn't
           get a build log. */
        if (result.isCached) {
            printMsg(lvlInfo, "outputs of ‘%s’ substituted or already valid on ‘%s’",
                localStore->printStorePath(step->drvPath), machine->sshName);
            unlink(result.logFile.c_str());
            result.logFile = "";
        }

        /* Copy the output paths. */
        if (!machine->isLocalhost() || localStore != std::shared_ptr<Store>(destStore)) {
            updateStep(ssReceivingOutputs);

            MaintainCount<counter> mc(nrStepsCopyingFrom);

            auto now1 = std::chrono::steady_clock::now();

            StorePathSet outputs;
            for (auto & i : step->drv->outputsAndOptPaths(*localStore)) {
                if (i.second.second)
                   outputs.insert(*i.second.second);
            }

            size_t totalNarSize = 0;
            auto infos = build_remote::queryPathInfos(conn, *localStore, outputs, totalNarSize);

            if (totalNarSize > maxOutputSize) {
                result.stepStatus = bsNarSizeLimitExceeded;
                return;
            }

            /* Copy each path. */
            printMsg(lvlDebug, "copying outputs of ‘%s’ from ‘%s’ (%d bytes)",
                localStore->printStorePath(step->drvPath), machine->sshName, totalNarSize);

            build_remote::copyPathsFromRemote(conn, narMembers, *localStore, *destStore, infos);
            auto now2 = std::chrono::steady_clock::now();

            result.overhead += std::chrono::duration_cast<std::chrono::milliseconds>(now2 - now1).count();
        }

        /* Shut down the connection. */
        child.to = -1;
        child.pid.wait();

    } catch (Error & e) {
        /* Disable this machine until a certain period of time has
           passed. This period increases on every consecutive
           failure. However, don't count failures that occurred soon
           after the last one (to take into account steps started in
           parallel). */
        auto info(machine->state->connectInfo.lock());
        auto now = std::chrono::system_clock::now();
        if (info->consecutiveFailures == 0 || info->lastFailure < now - std::chrono::seconds(30)) {
            info->consecutiveFailures = std::min(info->consecutiveFailures + 1, (unsigned int) 4);
            info->lastFailure = now;
            int delta = retryInterval * std::pow(retryBackoff, info->consecutiveFailures - 1) + (rand() % 30);
            printMsg(lvlInfo, "will disable machine ‘%1%’ for %2%s", machine->sshName, delta);
            info->disabledUntil = now + std::chrono::seconds(delta);
        }
        throw;
    }
}<|MERGE_RESOLUTION|>--- conflicted
+++ resolved
@@ -178,7 +178,7 @@
 
 std::pair<Path, AutoCloseFD> openLogFile(const std::string & logDir, const StorePath & drvPath)
 {
-    string base(drvPath.to_string());
+    std::string base(drvPath.to_string());
     auto logFile = logDir + "/" + string(base, 0, 2) + "/" + string(base, 2);
 
     createDirs(dirOf(logFile));
@@ -191,7 +191,7 @@
 
 void handshake(Machine::Connection & conn, unsigned int repeats)
 {
-    conn.to << SERVE_MAGIC_1 << 0x204;
+    conn.to << SERVE_MAGIC_1 << 0x206;
     conn.to.flush();
 
     unsigned int magic = readInt(conn.from);
@@ -231,10 +231,10 @@
        a no-op for regular stores, but for the binary cache store,
        this will copy the inputs to the binary cache from the local
        store. */
-    if (localStore.getUri() != destStore.getUri()) {
-        StorePathSet closure;
-        localStore.computeFSClosure(step.drv->inputSrcs, closure);
-        copyPaths(localStore, destStore, closure, NoRepair, NoCheckSigs, NoSubstitute);
+    if (localStore != destStore) {
+        copyClosure(localStore, destStore,
+            step.drv->inputSrcs,
+            NoRepair, NoCheckSigs, NoSubstitute);
     }
 
     {
@@ -472,20 +472,9 @@
 {
     assert(BuildResult::TimedOut == 8);
 
-<<<<<<< HEAD
     auto [logFile, logFD] = build_remote::openLogFile(logDir, step->drvPath);
     AutoDelete logFileDel(logFile, false);
     result.logFile = logFile;
-=======
-    std::string base(step->drvPath.to_string());
-    result.logFile = logDir + "/" + std::string(base, 0, 2) + "/" + std::string(base, 2);
-    AutoDelete autoDelete(result.logFile, false);
-
-    createDirs(dirOf(result.logFile));
-
-    AutoCloseFD logFD = open(result.logFile.c_str(), O_CREAT | O_TRUNC | O_WRONLY, 0666);
-    if (!logFD) throw SysError("creating log file ‘%s’", result.logFile);
->>>>>>> 312cb422
 
     nix::Path tmpDir = createTempDir();
     AutoDelete tmpDirDel(tmpDir, true);
@@ -527,22 +516,7 @@
         });
 
         try {
-<<<<<<< HEAD
           build_remote::handshake(conn, buildOptions.repeats);
-=======
-            to << SERVE_MAGIC_1 << 0x206;
-            to.flush();
-
-            unsigned int magic = readInt(from);
-            if (magic != SERVE_MAGIC_2)
-                throw Error("protocol mismatch with ‘nix-store --serve’ on ‘%1%’", machine->sshName);
-            remoteVersion = readInt(from);
-            if (GET_PROTOCOL_MAJOR(remoteVersion) != 0x200)
-                throw Error("unsupported ‘nix-store --serve’ protocol version on ‘%1%’", machine->sshName);
-            if (GET_PROTOCOL_MINOR(remoteVersion) < 3 && repeats > 0)
-                throw Error("machine ‘%1%’ does not support repeating a build; please upgrade it to Nix 1.12", machine->sshName);
-
->>>>>>> 312cb422
         } catch (EndOfFile & e) {
             child.pid.wait();
             std::string s = chomp(readFile(result.logFile));
@@ -562,62 +536,7 @@
         updateStep(ssSendingInputs);
         BasicDerivation resolvedDrv = build_remote::sendInputs(*this, *step, *localStore, *destStore, conn, result.overhead, nrStepsWaiting, nrStepsCopyingTo);
 
-<<<<<<< HEAD
         logFileDel.cancel();
-=======
-        StorePathSet inputs;
-        BasicDerivation basicDrv(*step->drv);
-
-        for (auto & p : step->drv->inputSrcs)
-            inputs.insert(p);
-
-        for (auto & input : step->drv->inputDrvs) {
-            auto drv2 = localStore->readDerivation(input.first);
-            for (auto & name : input.second) {
-                if (auto i = get(drv2.outputs, name)) {
-                    auto outPath = i->path(*localStore, drv2.name, name);
-                    inputs.insert(*outPath);
-                    basicDrv.inputSrcs.insert(*outPath);
-                }
-            }
-        }
-
-        /* Ensure that the inputs exist in the destination store. This is
-           a no-op for regular stores, but for the binary cache store,
-           this will copy the inputs to the binary cache from the local
-           store. */
-        if (localStore != std::shared_ptr<Store>(destStore)) {
-            copyClosure(*localStore, *destStore,
-                step->drv->inputSrcs,
-                NoRepair, NoCheckSigs, NoSubstitute);
-        }
-
-        {
-            auto mc1 = std::make_shared<MaintainCount<counter>>(nrStepsWaiting);
-            mc1.reset();
-            MaintainCount<counter> mc2(nrStepsCopyingTo);
-
-            printMsg(lvlDebug, "sending closure of ‘%s’ to ‘%s’",
-                localStore->printStorePath(step->drvPath), machine->sshName);
-
-            auto now1 = std::chrono::steady_clock::now();
-
-            /* Copy the input closure. */
-            if (machine->isLocalhost()) {
-                StorePathSet closure;
-                destStore->computeFSClosure(inputs, closure);
-                copyPaths(*destStore, *localStore, closure, NoRepair, NoCheckSigs, NoSubstitute);
-            } else {
-                copyClosureTo(machine->state->sendLock, *destStore, from, to, inputs, true);
-            }
-
-            auto now2 = std::chrono::steady_clock::now();
-
-            result.overhead += std::chrono::duration_cast<std::chrono::milliseconds>(now2 - now1).count();
-        }
-
-        autoDelete.cancel();
->>>>>>> 312cb422
 
         /* Truncate the log to get rid of messages about substitutions
             etc. on the remote system. */
