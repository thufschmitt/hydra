--- conflicted
+++ resolved
@@ -43,12 +43,8 @@
     return result;
 }
 
-<<<<<<< HEAD
 static std::unique_ptr<SSHMaster::Connection> openConnection(
-    Machine::ptr machine, SSHMaster & master)
-=======
-static void openConnection(::Machine::ptr machine, Path tmpDir, int stderrFD, SSHMaster::Connection & child)
->>>>>>> d02e20a4
+    ::Machine::ptr machine, SSHMaster & master)
 {
     Strings command = {"nix-store", "--serve", "--write"};
     if (machine->isLocalhost()) {
@@ -147,31 +143,6 @@
     return {std::move(logFile), std::move(logFD)};
 }
 
-<<<<<<< HEAD
-=======
-/**
- * @param conn is not fully initialized; it is this functions job to set
- * the `remoteVersion` field after the handshake is completed.
- * Therefore, no `ServeProto::Serialize` functions can be used until
- * that field is set.
- */
-static void handshake(::Machine::Connection & conn, unsigned int repeats)
-{
-    conn.to << SERVE_MAGIC_1 << 0x206;
-    conn.to.flush();
-
-    unsigned int magic = readInt(conn.from);
-    if (magic != SERVE_MAGIC_2)
-        throw Error("protocol mismatch with ‘nix-store --serve’ on ‘%1%’", conn.machine->sshName);
-    conn.remoteVersion = readInt(conn.from);
-    // Now `conn` is initialized.
-    if (GET_PROTOCOL_MAJOR(conn.remoteVersion) != 0x200)
-        throw Error("unsupported ‘nix-store --serve’ protocol version on ‘%1%’", conn.machine->sshName);
-    if (GET_PROTOCOL_MINOR(conn.remoteVersion) < 3 && repeats > 0)
-        throw Error("machine ‘%1%’ does not support repeating a build; please upgrade it to Nix 1.12", conn.machine->sshName);
-}
-
->>>>>>> d02e20a4
 static BasicDerivation sendInputs(
     State & state,
     Step & step,
@@ -267,13 +238,8 @@
     return result;
 }
 
-<<<<<<< HEAD
 static std::map<StorePath, UnkeyedValidPathInfo> queryPathInfos(
-    Machine::Connection & conn,
-=======
-static std::map<StorePath, ValidPathInfo> queryPathInfos(
     ::Machine::Connection & conn,
->>>>>>> d02e20a4
     Store & localStore,
     StorePathSet & outputs,
     size_t & totalNarSize
@@ -408,13 +374,8 @@
 
 
 void State::buildRemote(ref<Store> destStore,
-<<<<<<< HEAD
-    Machine::ptr machine, Step::ptr step,
+    ::Machine::ptr machine, Step::ptr step,
     const ServeProto::BuildOptions & buildOptions,
-=======
-    ::Machine::ptr machine, Step::ptr step,
-    const BuildOptions & buildOptions,
->>>>>>> d02e20a4
     RemoteResult & result, std::shared_ptr<ActiveStep> activeStep,
     std::function<void(StepState)> updateStep,
     NarMemberDatas & narMembers)
@@ -459,8 +420,7 @@
                process. Meh. */
         });
 
-<<<<<<< HEAD
-        Machine::Connection conn {
+        ::Machine::Connection conn {
             {
                 .to = child->in.get(),
                 .from = child->out.get(),
@@ -468,12 +428,6 @@
                 .remoteVersion = 0xdadbeef, // FIXME avoid dummy initialize
             },
             /*.machine =*/ machine,
-=======
-        ::Machine::Connection conn {
-            .from = child.out.get(),
-            .to = child.in.get(),
-            .machine = machine,
->>>>>>> d02e20a4
         };
 
         Finally updateStats([&]() {
