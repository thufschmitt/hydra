#! /usr/bin/env perl

use strict;
use warnings;
use utf8;
use Config::General;
use Data::Dump qw(dump);
use Digest::SHA qw(sha256_hex);
use Encode;
use File::Slurper qw(read_text);
use Hydra::Config;
use Hydra::Helper::AddBuilds;
use Hydra::Helper::CatalystUtils;
use Hydra::Helper::Email;
use Hydra::Helper::Exec;
use Hydra::Helper::Nix;
use Hydra::Model::DB;
use Hydra::Plugin;
use Hydra::Schema;
use JSON::MaybeXS;
use Net::Statsd;
use Nix::Store;
use Time::HiRes qw(clock_gettime CLOCK_MONOTONIC);
use Try::Tiny;

STDOUT->autoflush();
STDERR->autoflush(1);
binmode STDERR, ":encoding(utf8)";

my $db = Hydra::Model::DB->new();
my $notifyAdded = $db->storage->dbh->prepare("notify builds_added, ?");

my $config = getHydraConfig();

my $plugins = [Hydra::Plugin->instantiate(db => $db, config => $config)];

my $dryRun = defined $ENV{'HYDRA_DRY_RUN'};

my $statsdConfig = Hydra::Helper::Nix::getStatsdConfig($config);
$Net::Statsd::HOST = $statsdConfig->{'host'};
$Net::Statsd::PORT = $statsdConfig->{'port'};

alarm 3600; # FIXME: make configurable


sub parseJobName {
    # Parse a job specification of the form `<project>:<jobset>:<job>
    # [attrs]'.  The project, jobset and attrs may be omitted.  The
    # attrs have the form `name = "value"'.
    my ($s) = @_;
    our $key;
    our %attrs = ();
    # hm, maybe I should stop programming Perl before it's too late...
    $s =~ / ^ (?: (?: ($projectNameRE) : )? ($jobsetNameRE) : )? ($jobNameRE) \s*
            (\[ \s* (
              ([\w]+) (?{ $key = $^N; }) \s* = \s* \"
              ([\w\-]+) (?{ $attrs{$key} = $^N; }) \"
            \s* )* \])? $
          /x
        or die "invalid job specifier `$s'";
    return ($1, $2, $3, \%attrs);
}


sub attrsToSQL {
    my ($attrs, $id) = @_;

    my $query = "1 = 1";

    foreach my $name (keys %{$attrs}) {
        my $value = $attrs->{$name};
        $name =~ /^[\w\-]+$/ or die;
        $value =~ /^[\w\-]+$/ or die;
        # !!! Yes, this is horribly injection-prone... (though
        # name/value are filtered above).  Should use SQL::Abstract,
        # but it can't deal with subqueries.  At least we should use
        # placeholders.
        $query .= " and exists (select 1 from buildinputs where build = $id and name = '$name' and value = '$value')";
    }

    return $query;
}


# Fetch a store path from 'eval_substituter' if not already present.
sub getPath {
    my ($path) = @_;
    return 1 if isValidPath($path);

    my $substituter = $config->{eval_substituter};

    system("nix", "--experimental-features", "nix-command", "copy", "--from", $substituter, "--", $path)
        if defined $substituter;

    return isValidPath($path);
}


sub fetchInputBuild {
    my ($db, $project, $jobset, $name, $value) = @_;

    my $prevBuild;

    if ($value =~ /^\d+$/) {
        $prevBuild = $db->resultset('Builds')->find({ id => int($value) });
    } else {
        my ($projectName, $jobsetName, $jobName, $attrs) = parseJobName($value);
        $projectName ||= $project->name;
        $jobsetName ||= $jobset->name;

        my $jobset = $db->resultset('Jobsets')->search(
            {
                name => $jobsetName,
                project => $projectName,
            },
            {}
        )->single;

        # Pick the most recent successful build of the specified job.
        $prevBuild = $db->resultset('Builds')->search(
            { finished => 1, jobset_id => $jobset->get_column('id')
            , job => $jobName, buildStatus => 0 },
            { order_by => "me.id DESC", rows => 1
            , where => \ attrsToSQL($attrs, "me.id") })->single;
    }

    return () if !defined $prevBuild || !getPath(getMainOutput($prevBuild)->path);

    #print STDERR "input `", $name, "': using build ", $prevBuild->id, "\n";

    my $pkgNameRE = "(?:(?:[A-Za-z0-9]|(?:-[^0-9]))+)";
    my $versionRE = "(?:[A-Za-z0-9\.\-]+)";

    my $relName = ($prevBuild->releasename or $prevBuild->nixname);
    my $version;
    $version = $2 if $relName =~ /^($pkgNameRE)-($versionRE)$/;

    my $mainOutput = getMainOutput($prevBuild);

    my $result =
        { storePath => $mainOutput->path
        , id => $prevBuild->id
        , version => $version
        , outputName => $mainOutput->name
        };
    if (isValidPath($prevBuild->drvpath)) {
        $result->{drvPath} = $prevBuild->drvpath;
    }

    return $result;
}


sub fetchInputSystemBuild {
    my ($db, $project, $jobset, $name, $value) = @_;

    my ($projectName, $jobsetName, $jobName, $attrs) = parseJobName($value);
    $projectName ||= $project->name;
    $jobsetName ||= $jobset->name;

    my @latestBuilds = $db->resultset('LatestSucceededForJobName')
        ->search({}, {bind => [$jobsetName, $jobName]});

    my @validBuilds = ();
    foreach my $build (@latestBuilds) {
        push(@validBuilds, $build) if getPath(getMainOutput($build)->path);
    }

    if (scalar(@validBuilds) == 0) {
        print STDERR "input `", $name, "': no previous build available\n";
        return ();
    }

    my @inputs = ();

    foreach my $prevBuild (@validBuilds) {
        my $pkgNameRE = "(?:(?:[A-Za-z0-9]|(?:-[^0-9]))+)";
        my $versionRE = "(?:[A-Za-z0-9\.\-]+)";

        my $relName = ($prevBuild->releasename or $prevBuild->nixname);
        my $version;
        $version = $2 if $relName =~ /^($pkgNameRE)-($versionRE)$/;

        my $input =
            { storePath => getMainOutput($prevBuild)->path
            , id => $prevBuild->id
            , version => $version
            , system => $prevBuild->system
            };
        push(@inputs, $input);
    }

    return @inputs;
}


sub fetchInputEval {
    my ($db, $project, $jobset, $name, $value) = @_;

    my $eval;

    if ($value =~ /^\d+$/) {
        $eval = $db->resultset('JobsetEvals')->find({ id => int($value) });
        die "evaluation $eval->{id} does not exist\n" unless defined $eval;
    } elsif ($value =~ /^($projectNameRE):($jobsetNameRE)$/) {
        my $jobset = $db->resultset('Jobsets')->find({ project => $1, name => $2 });
        die "jobset ‘$value’ does not exist\n" unless defined $jobset;
        $eval = getLatestFinishedEval($jobset);
        die "jobset ‘$value’ does not have a finished evaluation\n" unless defined $eval;
    } elsif ($value =~ /^($projectNameRE):($jobsetNameRE):($jobNameRE)$/) {
        my $jobset = $db->resultset('Jobsets')->find({ project => $1, name => $2 });
        die "jobset ‘$1:$2’ does not exist\n" unless defined $jobset;

        $eval = $db->resultset('JobsetEvals')->find(
            { jobset_id => $jobset->id, hasnewbuilds => 1 },
            { order_by => "id DESC", rows => 1
            , where =>
                \ [ # All builds in this jobset should be finished...
                    "not exists (select 1 from JobsetEvalMembers m join Builds b on m.build = b.id where m.eval = me.id and b.finished = 0) "
                    # ...and the specified build must have succeeded.
                    . "and exists (select 1 from JobsetEvalMembers m join Builds b on m.build = b.id where m.eval = me.id and b.job = ? and b.buildstatus = 0)"
                  , [ 'name', $3 ] ]
            });
        die "there is no successful build of ‘$value’ in a finished evaluation\n" unless defined $eval;
    } else {
        die;
    }

    my $jobs = {};
    foreach my $build ($eval->builds) {
        next unless $build->finished == 1 && $build->buildstatus == 0;
        # FIXME: Handle multiple outputs.
        my $out = $build->buildoutputs->find({ name => "out" });
        next unless defined $out;
        # FIXME: Should we fail if the path is not valid?
        next unless isValidPath($out->path);
        $jobs->{$build->get_column('job')} = $out->path;
    }

    return { jobs => $jobs };
}


sub fetchInput {
    my ($plugins, $db, $project, $jobset, $name, $type, $value, $emailresponsible) = @_;
    my @inputs;

    print STDERR "(" . $project->name . ":" . $jobset->name . ") Fetching input `$name` ($type) $value\n";

    if ($type eq "build") {
        @inputs = fetchInputBuild($db, $project, $jobset, $name, $value);
    }
    elsif ($type eq "sysbuild") {
        @inputs = fetchInputSystemBuild($db, $project, $jobset, $name, $value);
    }
    elsif ($type eq "eval") {
        @inputs = fetchInputEval($db, $project, $jobset, $name, $value);
    }
    elsif ($type eq "string" || $type eq "nix") {
        die unless defined $value;
        @inputs = { value => $value };
    }
    elsif ($type eq "boolean") {
        die unless defined $value && ($value eq "true" || $value eq "false");
        @inputs = { value => $value };
    }
    else {
        my $found = 0;
        foreach my $plugin (@{$plugins}) {
            @inputs = $plugin->fetchInput($type, $name, $value, $project, $jobset);
            if (defined $inputs[0]) {
                $found = 1;
                last;
            }
        }
        die "input `$name' has unknown type `$type'." unless $found;
    }

    foreach my $input (@inputs) {
        $input->{type} = $type;
        $input->{emailresponsible} = $emailresponsible;
    }

    return @inputs;
}


sub booleanToString {
    my ($value) = @_;
    return $value;
}


sub buildInputToString {
    my ($input) = @_;
    return
        "{ outPath = builtins.storePath " . $input->{storePath} . "" .
        "; inputType = \"" . $input->{type} . "\"" .
        (defined $input->{uri} ? "; uri = \"" . $input->{uri} . "\"" : "") .
        (defined $input->{revNumber} ? "; rev = " . $input->{revNumber} . "" : "") .
        (defined $input->{revision} ? "; rev = \"" . $input->{revision} . "\"" : "") .
        (defined $input->{revCount} ? "; revCount = " . $input->{revCount} . "" : "") .
        (defined $input->{gitTag} ? "; gitTag = \"" . $input->{gitTag} . "\"" : "") .
        (defined $input->{shortRev} ? "; shortRev = \"" . $input->{shortRev} . "\"" : "") .
        (defined $input->{version} ? "; version = \"" . $input->{version} . "\"" : "") .
        (defined $input->{outputName} ? "; outputName = \"" . $input->{outputName} . "\"" : "") .
        (defined $input->{drvPath} ? "; drvPath = builtins.storePath " . $input->{drvPath} . "" : "") .
        ";}";
}


sub inputsToArgs {
    my ($inputInfo) = @_;
    my @res = ();

    foreach my $input (sort keys %{$inputInfo}) {
        push @res, "-I", "$input=$inputInfo->{$input}->[0]->{storePath}"
            if scalar @{$inputInfo->{$input}} == 1
               && defined $inputInfo->{$input}->[0]->{storePath};

        die "multiple jobset input alternatives are no longer supported"
            if scalar @{$inputInfo->{$input}} != 1;

        my $alt = $inputInfo->{$input}->[0];

        if ($alt->{type} eq "string") {
            push @res, "--argstr", $input, $alt->{value};
        }
        elsif ($alt->{type} eq "boolean") {
            push @res, "--arg", $input, booleanToString($alt->{value});
        }
        elsif ($alt->{type} eq "nix") {
            push @res, "--arg", $input, $alt->{value};
        }
        elsif ($alt->{type} eq "eval") {
            my $s = "{ ";
            # FIXME: escape $_.  But dots should not be escaped.
            $s .= "$_ = builtins.storePath ${\$alt->{jobs}->{$_}}; "
                foreach keys %{$alt->{jobs}};
            $s .= "}";
            push @res, "--arg", $input, $s;
        }
        else {
            push @res, "--arg", $input, buildInputToString($alt);
        }
    }

    return @res;
}


sub evalJobs {
    my ($jobsetName, $inputInfo, $nixExprInputName, $nixExprPath, $flakeRef) = @_;

    print STDERR "($jobsetName) Evaluating...\n";

    my @cmd;

    if (defined $flakeRef) {
        @cmd = ("hydra-eval-jobs",
                "--flake", $flakeRef,
                "--gc-roots-dir", getGCRootsDir,
                "--max-jobs", 1);
    } else {
        my $nixExprInput = $inputInfo->{$nixExprInputName}->[0]
            or die "cannot find the input containing the job expression\n";

        @cmd = ("hydra-eval-jobs",
                "<" . $nixExprInputName . "/" . $nixExprPath . ">",
                "--gc-roots-dir", getGCRootsDir,
                "--max-jobs", 1,
                inputsToArgs($inputInfo));
    }

    push @cmd, "--no-allow-import-from-derivation" if $config->{allow_import_from_derivation} // "true" ne "true";

    if (defined $ENV{'HYDRA_DEBUG'}) {
        sub escape {
            my $s = $_;
            $s =~ s/'/'\\''/g;
            return "'" . $s . "'";
        }
        my @escaped = map escape, @cmd;
        print STDERR "evaluator: @escaped\n";
    }

    (my $res, my $jobsJSON, my $stderr) = captureStdoutStderr(21600, @cmd);
    die "hydra-eval-jobs returned " . ($res & 127 ? "signal $res" : "exit code " . ($res >> 8))
        . ":\n" . ($stderr ? decode("utf-8", $stderr) : "(no output)\n")
        if $res;

    print STDERR "$stderr";

    return decode_json($jobsJSON);
}


# Return the most recent evaluation of the given jobset (that
# optionally had new builds), or undefined if no such evaluation
# exists.
sub getPrevJobsetEval {
    my ($db, $jobset, $hasNewBuilds) = @_;
    my ($prevEval) = $jobset->jobsetevals(
        ($hasNewBuilds ? { hasnewbuilds => 1 } : { }),
        { order_by => "id DESC", rows => 1 });
    return $prevEval;
}


# Check whether to add the build described by $buildInfo.
sub checkBuild {
    my ($db, $jobset, $eval, $inputInfo, $buildInfo, $buildMap, $prevEval, $jobOutPathMap, $plugins) = @_;

    my @outputNames = sort keys %{$buildInfo->{outputs}};
    die unless scalar @outputNames;

    # In various checks we can use an arbitrary output (the first)
    # rather than all outputs, since if one output is the same, the
    # others will be as well.
    my $firstOutputName = $outputNames[0];
    my $firstOutputPath = $buildInfo->{outputs}->{$firstOutputName};

    my $jobName = $buildInfo->{jobName} or die;
    my $drvPath = $buildInfo->{drvPath} or die;

    my $build;

    $db->txn_do(sub {
        # Don't add a build that has already been scheduled for this
        # job, or has been built but is still a "current" build for
        # this job.  Note that this means that if the sources of a job
        # are changed from A to B and then reverted to A, three builds
        # will be performed (though the last one will probably use the
        # cached result from the first).  This ensures that the builds
        # with the highest ID will always be the ones that we want in
        # the channels.  FIXME: Checking the output paths doesn't take
        # meta-attributes into account.  For instance, do we want a
        # new build to be scheduled if the meta.maintainers field is
        # changed?
        if (defined $prevEval) {
            my $pathOrDrvConstraint = defined $firstOutputPath
                ? { path => $firstOutputPath }
                : { drvPath => $drvPath };

            my ($prevBuild) = $prevEval->builds->search(
                # The "project" and "jobset" constraints are
                # semantically unnecessary (because they're implied by
                # the eval), but they give a factor 1000 speedup on
                # the Nixpkgs jobset with PostgreSQL.
                { jobset_id => $jobset->get_column('id'), job => $jobName,
<<<<<<< HEAD
                  name => $firstOutputName, drvPath => $drvPath },
=======
                  name => $firstOutputName, %$pathOrDrvConstraint },
>>>>>>> 323b556d
                { rows => 1, columns => ['id', 'finished'], join => ['buildoutputs'] });
            if (defined $prevBuild) {
                #print STDERR "    already scheduled/built as build ", $prevBuild->id, "\n";
                $buildMap->{$prevBuild->id} = { id => $prevBuild->id, jobName => $jobName, new => 0, drvPath => $drvPath };

                if ($prevBuild->finished) {
                    $db->storage->dbh->do("notify cached_build_finished, ?", undef, "${\$eval->id}\t${\$prevBuild->id}");
                } else {
                    $db->storage->dbh->do("notify cached_build_queued, ?", undef, "${\$eval->id}\t${\$prevBuild->id}");
                }

                return;
            }
        }

        # Prevent multiple builds with the same (job, outPath) from
        # being added.
        my $prev = $$jobOutPathMap{$jobName . "\t" . $firstOutputPath};
        if (defined $prev) {
            #print STDERR "    already scheduled as build ", $prev, "\n";
            return;
        }

        my $time = time();

        sub null {
            my ($s) = @_;
            return $s eq "" ? undef : $s;
        }

        # Add the build to the database.
        $build = $jobset->builds->create(
            { timestamp => $time
            , jobset_id => $jobset->id
            , job => $jobName
            , description => null($buildInfo->{description})
            , license => null($buildInfo->{license})
            , homepage => null($buildInfo->{homepage})
            , maintainers => null($buildInfo->{maintainers})
            , maxsilent => $buildInfo->{maxSilent}
            , timeout => $buildInfo->{timeout}
            , nixname => $buildInfo->{nixName}
            , drvpath => $drvPath
            , system => $buildInfo->{system}
            , priority => $buildInfo->{schedulingPriority}
            , finished => 0
            , iscurrent => 1
            , ischannel => $buildInfo->{isChannel}
            });

        $build->buildoutputs->create({ name => $_, path => $buildInfo->{outputs}->{$_} })
            foreach @outputNames;

        $buildMap->{$build->id} = { id => $build->id, jobName => $jobName, new => 1, drvPath => $drvPath };
        $$jobOutPathMap{$jobName . "\t" . $firstOutputPath} = $build->id;

        $db->storage->dbh->do("notify build_queued, ?", undef, $build->id);
        print STDERR "added build ${\$build->id} (${\$jobset->get_column('project')}:${\$jobset->name}:$jobName)\n";
    });

    return $build;
};


sub fetchInputs {
    my ($project, $jobset, $inputInfo) = @_;
    foreach my $input ($jobset->jobsetinputs->all) {
        foreach my $alt ($input->jobsetinputalts->all) {
            push @{$$inputInfo{$input->name}}, $_
                foreach fetchInput($plugins, $db, $project, $jobset, $input->name, $input->type, $alt->value, $input->emailresponsible);
        }
    }
}


sub setJobsetError {
    my ($jobset, $errorMsg, $errorTime) = @_;
    my $prevError = $jobset->errormsg;

    eval {
        $db->txn_do(sub {
            $jobset->update({ errormsg => $errorMsg, errortime => $errorTime, fetcherrormsg => undef });
        });
    };
    if (defined $errorMsg && $errorMsg ne ($prevError // "") || $ENV{'HYDRA_MAIL_TEST'}) {
        sendJobsetErrorNotification($jobset, $errorMsg);
    }
}


sub sendJobsetErrorNotification() {
    my ($jobset, $errorMsg) = @_;

    chomp $errorMsg;

    return unless $config->{email_notification} // 0;
    return if $jobset->project->owner->emailonerror == 0;
    return if $errorMsg eq "";

    my $projectName = $jobset->get_column('project');
    my $jobsetName = $jobset->name;
    my $body = "Hi,\n"
        . "\n"
        . "This is to let you know that evaluation of the Hydra jobset ‘$projectName:$jobsetName’\n"
        . "resulted in the following error:\n"
        . "\n"
        . "$errorMsg"
        . "\n"
        . "Regards,\n\nThe Hydra build daemon.\n";

    try {
        sendEmail(
            $config,
            $jobset->project->owner->emailaddress,
            "Hydra $projectName:$jobsetName evaluation error",
            $body,
            [ 'X-Hydra-Project' => $projectName
            , 'X-Hydra-Jobset'  => $jobsetName
            ]);
    } catch {
        warn "error sending email: $_\n";
    };
}


sub permute {
    my @list = @_;
    for (my $n = scalar @list - 1; $n > 0; $n--) {
        my $k = int(rand($n + 1)); # 0 <= $k <= $n
        @list[$n, $k] = @list[$k, $n];
    }
    return @list;
}


sub checkJobsetWrapped {
    my ($jobset, $tmpId) = @_;
    my $project = $jobset->project;
    my $jobsetsJobset = length($project->declfile) && $jobset->name eq ".jobsets";
    my $inputInfo = {};
    if ($jobsetsJobset) {
        my @declInputs = fetchInput($plugins, $db, $project, $jobset, "decl", $project->decltype, $project->declvalue, 0);
        my $declInput = $declInputs[0] or die "cannot find the input containing the declarative project specification\n";
        die "multiple alternatives for the input containing the declarative project specification are not supported\n"
            if scalar @declInputs != 1;
        my $declFile = $declInput->{storePath} . "/" . $project->declfile;
        my $declText = read_text($declFile)
            or die "Couldn't read declarative specification file $declFile: $!\n";
        my $declSpec;
        eval {
            $declSpec = decode_json($declText);
        };

        die "Declarative specification file $declFile not valid JSON: $@\n" if $@;

        if (ref $declSpec eq "HASH") {
            my $isStatic = 1;
            foreach my $elem (values %$declSpec) {
                if (ref $elem ne "HASH") {
                    $isStatic = 0;
                    last;
                }
            }
            if ($isStatic) {
                # Since all of its keys are hashes, assume the json document
                # itself is the entire set of jobs
                handleDeclarativeJobsetJson($db, $project, $declSpec);
                $db->txn_do(sub {
                    $jobset->update({ lastcheckedtime => time, fetcherrormsg => undef });
                });
                return;
            } else {
                # Update the jobset with the spec's inputs, and the continue
                # evaluating the .jobsets jobset.
                updateDeclarativeJobset($config, $db, $project, ".jobsets", $declSpec);
                $jobset->discard_changes;
                $inputInfo->{"declInput"} = [ $declInput ];
                $inputInfo->{"projectName"} = [ fetchInput($plugins, $db, $project, $jobset, "projectName", "string", $project->name, 0) ];

            }
        } else {
            die "Declarative specification file $declFile is not a dictionary"
        }
    }

    # Fetch all values for all inputs.
    my $checkoutStart = clock_gettime(CLOCK_MONOTONIC);
    eval {
        fetchInputs($project, $jobset, $inputInfo);
    };
    my $fetchError = $@;

    my $flakeRef = $jobset->flake;
    if (defined $flakeRef) {
        (my $res, my $json, my $stderr) = captureStdoutStderr(
            600, "nix", "flake", "metadata", "--refresh", "--json", "--", $flakeRef);
        die "'nix flake metadata' returned " . ($res & 127 ? "signal $res" : "exit code " . ($res >> 8))
            . ":\n" . ($stderr ? decode("utf-8", $stderr) : "(no output)\n")
            if $res;
        $flakeRef = decode_json($json)->{'url'};
    }

    Net::Statsd::increment("hydra.evaluator.checkouts");
    my $checkoutStop = clock_gettime(CLOCK_MONOTONIC);
    Net::Statsd::timing("hydra.evaluator.checkout_time", int(($checkoutStop - $checkoutStart) * 1000));

    if ($fetchError) {
        Net::Statsd::increment("hydra.evaluator.failed_checkouts");
        print STDERR $fetchError;
        $db->txn_do(sub {
            $jobset->update({ lastcheckedtime => time, fetcherrormsg => $fetchError }) if !$dryRun;
            $db->storage->dbh->do("notify eval_failed, ?", undef, join("\t", $tmpId, $jobset->get_column('id')));
        });
        return;
    }

    # Hash the arguments to hydra-eval-jobs and check the
    # JobsetInputHashes to see if the previous evaluation had the same
    # inputs.  If so, bail out.
    my @args = ($jobset->nixexprinput // "", $jobset->nixexprpath // "", inputsToArgs($inputInfo));
    my $argsHash = sha256_hex("@args");
    my $prevEval = getPrevJobsetEval($db, $jobset, 0);
    if (defined $prevEval && $prevEval->hash eq $argsHash && !$dryRun && !$jobset->forceeval && (!defined($flakeRef) || ($prevEval->flake eq $flakeRef))) {
        print STDERR "  jobset is unchanged, skipping\n";
        Net::Statsd::increment("hydra.evaluator.unchanged_checkouts");
        $db->txn_do(sub {
            $jobset->update({ lastcheckedtime => time, fetcherrormsg => undef });
            $db->storage->dbh->do("notify eval_cached, ?", undef, join("\t",
                $tmpId,
                $jobset->get_column('id'),
                $prevEval->get_column('id'))
            );
        });
        return;
    }

    # Evaluate the job expression.
    my $evalStart = clock_gettime(CLOCK_MONOTONIC);
    my $jobs = evalJobs($project->name . ":" . $jobset->name, $inputInfo, $jobset->nixexprinput, $jobset->nixexprpath, $flakeRef);
    my $evalStop = clock_gettime(CLOCK_MONOTONIC);

    if ($jobsetsJobset) {
        my @keys = keys %$jobs;
        die "The .jobsets jobset must only have a single job named 'jobsets'"
            unless (scalar @keys) == 1 && $keys[0] eq "jobsets";
    }
    Net::Statsd::timing("hydra.evaluator.eval_time", int(($evalStop - $evalStart) * 1000));

    if ($dryRun) {
        foreach my $name (keys %{$jobs}) {
            my $job = $jobs->{$name};
            if (defined $job->{drvPath}) {
                print STDERR "good job $name: $job->{drvPath}\n";
            } else {
                print STDERR "failed job $name: $job->{error}\n";
            }
        }
        return;
    }

    die "Jobset contains a job with an empty name. Make sure the jobset evaluates to an attrset of jobs.\n"
        if defined $jobs->{""};

    $jobs->{$_}->{jobName} = $_ for keys %{$jobs};

    my $jobOutPathMap = {};
    my $jobsetChanged = 0;
    my $dbStart = clock_gettime(CLOCK_MONOTONIC);


    # Store the error messages for jobs that failed to evaluate.
    my $evaluationErrorTime = time;
    my $evaluationErrorMsg = "";
    foreach my $job (values %{$jobs}) {
        next unless defined $job->{error};
        $evaluationErrorMsg .=
            ($job->{jobName} ne "" ? "in job ‘$job->{jobName}’" : "at top-level") .
            ":\n" . $job->{error} . "\n\n";
    }
    setJobsetError($jobset, $evaluationErrorMsg, $evaluationErrorTime);

    my $evaluationErrorRecord = $db->resultset('EvaluationErrors')->create(
        { errormsg => $evaluationErrorMsg
        , errortime => $evaluationErrorTime
        }
    );

    my %buildMap;
    $db->txn_do(sub {

        my $prevEval = getPrevJobsetEval($db, $jobset, 1);

        # Clear the "current" flag on all builds.  Since we're in a
        # transaction this will only become visible after the new
        # current builds have been added.
        $jobset->builds->search({iscurrent => 1})->update({iscurrent => 0});

        my $ev = $jobset->jobsetevals->create(
            { hash => $argsHash
            , evaluationerror => $evaluationErrorRecord
            , timestamp => time
            , checkouttime => abs(int($checkoutStop - $checkoutStart))
            , evaltime => abs(int($evalStop - $evalStart))
            , hasnewbuilds => 0
            , nrbuilds => 0
            , flake => $flakeRef
            , nixexprinput => $jobset->nixexprinput
            , nixexprpath => $jobset->nixexprpath
            });

        # Schedule each successfully evaluated job.
        foreach my $job (permute(values %{$jobs})) {
            next if defined $job->{error};
            #print STDERR "considering job " . $project->name, ":", $jobset->name, ":", $job->{jobName} . "\n";
            checkBuild($db, $jobset, $ev, $inputInfo, $job, \%buildMap, $prevEval, $jobOutPathMap, $plugins);
        }

        # Have any builds been added or removed since last time?
        $jobsetChanged =
            (scalar(grep { $_->{new} } values(%buildMap)) > 0)
            || (defined $prevEval && $prevEval->jobsetevalmembers->count != scalar(keys %buildMap));

        $ev->update({
            hasnewbuilds => $jobsetChanged ? 1 : 0,
            nrbuilds => $jobsetChanged ? scalar(keys %buildMap) : undef
        });

        $db->storage->dbh->do("notify eval_added, ?", undef,
                              join("\t", $tmpId, $jobset->get_column('id'), $ev->id));

        if ($jobsetChanged) {
            # Create JobsetEvalMembers mappings.
            foreach my $id (keys %buildMap) {
                my $x = $buildMap{$id};
                $ev->jobsetevalmembers->create({ build => $id, isnew => $x->{new} });
            }

            # Create AggregateConstituents mappings.  Since there can
            # be jobs that alias each other, if there are multiple
            # builds for the same derivation, pick the one with the
            # shortest name.
            my %drvPathToId;
            foreach my $id (keys %buildMap) {
                my $x = $buildMap{$id};
                my $y = $drvPathToId{$x->{drvPath}};
                if (defined $y) {
                    next if length $x->{jobName} > length $y->{jobName};
                    next if length $x->{jobName} == length $y->{jobName} && $x->{jobName} ge $y->{jobName};
                }
                $drvPathToId{$x->{drvPath}} = $x;
            }

            foreach my $job (values %{$jobs}) {
                next unless $job->{constituents};

                if (defined $job->{error}) {
                    die "aggregate job ‘$job->{jobName}’ failed with the error: $job->{error}\n";
                }

                my $x = $drvPathToId{$job->{drvPath}} or
                    die "aggregate job ‘$job->{jobName}’ has no corresponding build record.\n";
                foreach my $drvPath (@{$job->{constituents}}) {
                    my $constituent = $drvPathToId{$drvPath};
                    if (defined $constituent) {
                        $db->resultset('AggregateConstituents')->update_or_create({aggregate => $x->{id}, constituent => $constituent->{id}});
                    } else {
                        warn "aggregate job ‘$job->{jobName}’ has a constituent ‘$drvPath’ that doesn't correspond to a Hydra build\n";
                    }
                }
            }

            foreach my $name (keys %{$inputInfo}) {
                for (my $n = 0; $n < scalar(@{$inputInfo->{$name}}); $n++) {
                    my $input = $inputInfo->{$name}->[$n];
                    $ev->jobsetevalinputs->create(
                        { name => $name
                        , altnr => $n
                        , type => $input->{type}
                        , uri => $input->{uri}
                        , revision => $input->{revision}
                        , value => $input->{value}
                        , dependency => $input->{id}
                        , path => $input->{storePath} || "" # !!! temporary hack
                        , sha256hash => $input->{sha256hash}
                        });
                }
            }

            print STDERR "  created new eval ", $ev->id, "\n";
            $ev->builds->update({iscurrent => 1});

            # Wake up hydra-queue-runner.
            my $lowestId;
            foreach my $id (keys %buildMap) {
                my $x = $buildMap{$id};
                $lowestId = $id if $x->{new} && (!defined $lowestId || $id < $lowestId);
            }
            $notifyAdded->execute($lowestId) if defined $lowestId;

        } else {
            print STDERR "  created cached eval ", $ev->id, "\n";
            $prevEval->builds->update({iscurrent => 1}) if defined $prevEval;
        }

        # If this is a one-shot jobset, disable it now.
        $jobset->update({ enabled => 0 }) if $jobset->enabled == 2;

        $jobset->update({ lastcheckedtime => time, forceeval => undef });
    });

    my $dbStop = clock_gettime(CLOCK_MONOTONIC);

    Net::Statsd::timing("hydra.evaluator.db_time", int(($dbStop - $dbStart) * 1000));
    Net::Statsd::increment("hydra.evaluator.evals");
    Net::Statsd::increment("hydra.evaluator.cached_evals") unless $jobsetChanged;
}


sub checkJobset {
    my ($jobset) = @_;

    my $startTime = clock_gettime(CLOCK_MONOTONIC);

    # Add an ID to eval_* notifications so receivers can correlate
    # them.
    my $tmpId = "${startTime}.$$";

    $db->storage->dbh->do("notify eval_started, ?", undef,
                          join("\t", $tmpId, $jobset->get_column('id')));

    eval {
        checkJobsetWrapped($jobset, $tmpId);
    };
    my $checkError = $@;

    my $stopTime = clock_gettime(CLOCK_MONOTONIC);
    Net::Statsd::timing("hydra.evaluator.total_time", int(($stopTime - $startTime) * 1000));

    my $failed = 0;
    if ($checkError) {
        print STDERR $checkError;
        my $eventTime = time;
        $db->txn_do(sub {
            $jobset->update({lastcheckedtime => $eventTime});
            setJobsetError($jobset, $checkError, $eventTime);
            $db->storage->dbh->do("notify eval_failed, ?", undef, join("\t", $tmpId, $jobset->get_column('id')));
        }) if !$dryRun;
        $failed = 1;
    }

    return $failed;
}


die "syntax: $0 <PROJECT> <JOBSET>\n" unless @ARGV == 2;

my $projectName = $ARGV[0];
my $jobsetName = $ARGV[1];
my $jobset = $db->resultset('Jobsets')->find($projectName, $jobsetName) or
    die "$0: specified jobset \"$projectName:$jobsetName\" does not exist\n";
exit checkJobset($jobset);<|MERGE_RESOLUTION|>--- conflicted
+++ resolved
@@ -448,11 +448,7 @@
                 # the eval), but they give a factor 1000 speedup on
                 # the Nixpkgs jobset with PostgreSQL.
                 { jobset_id => $jobset->get_column('id'), job => $jobName,
-<<<<<<< HEAD
-                  name => $firstOutputName, drvPath => $drvPath },
-=======
                   name => $firstOutputName, %$pathOrDrvConstraint },
->>>>>>> 323b556d
                 { rows => 1, columns => ['id', 'finished'], join => ['buildoutputs'] });
             if (defined $prevBuild) {
                 #print STDERR "    already scheduled/built as build ", $prevBuild->id, "\n";
