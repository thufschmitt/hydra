#include <iostream>
#include <thread>
#include <optional>
#include <unordered_map>

#include "shared.hh"
#include "store-api.hh"
#include "eval.hh"
#include "eval-inline.hh"
#include "util.hh"
#include "get-drvs.hh"
#include "globals.hh"
#include "common-eval-args.hh"
#include "flake/flakeref.hh"
#include "flake/flake.hh"
#include "attr-path.hh"
#include "derivations.hh"
#include "local-fs-store.hh"

#include "hydra-config.hh"

#include <sys/types.h>
#include <sys/wait.h>
#include <sys/resource.h>

#include <nlohmann/json.hpp>

void check_pid_status_nonblocking(pid_t check_pid) {
    // Only check 'initialized' and known PID's
    if (check_pid <= 0) { return; }

    int wstatus = 0;
    pid_t pid = waitpid(check_pid, &wstatus, WNOHANG);
    // -1 = failure, WNOHANG: 0 = no change
    if (pid <= 0) { return; }

    std::cerr << "child process (" << pid << ") ";

    if (WIFEXITED(wstatus)) {
        std::cerr << "exited with status=" << WEXITSTATUS(wstatus) << std::endl;
    } else if (WIFSIGNALED(wstatus)) {
        std::cerr << "killed by signal=" << WTERMSIG(wstatus) << std::endl;
    } else if (WIFSTOPPED(wstatus)) {
        std::cerr << "stopped by signal=" << WSTOPSIG(wstatus) << std::endl;
    } else if (WIFCONTINUED(wstatus)) {
        std::cerr << "continued" << std::endl;
    }
}

using namespace nix;

static Path gcRootsDir;
static size_t maxMemorySize;

struct MyArgs : MixEvalArgs, MixCommonArgs
{
    Path releaseExpr;
    bool flake = false;
    bool dryRun = false;

    MyArgs() : MixCommonArgs("hydra-eval-jobs")
    {
        addFlag({
            .longName = "gc-roots-dir",
            .description = "garbage collector roots directory",
            .labels = {"path"},
            .handler = {&gcRootsDir}
        });

        addFlag({
            .longName = "dry-run",
            .description = "don't create store derivations",
            .handler = {&dryRun, true}
        });

        addFlag({
            .longName = "flake",
            .description = "build a flake",
            .handler = {&flake, true}
        });

        expectArg("expr", &releaseExpr);
    }
};

static MyArgs myArgs;

static std::string queryMetaStrings(EvalState & state, DrvInfo & drv, const std::string & name, const std::string & subAttribute)
{
    Strings res;
    std::function<void(Value & v)> rec;

    rec = [&](Value & v) {
        state.forceValue(v, noPos);
        if (v.type() == nString)
            res.push_back(v.string.s);
        else if (v.isList())
            for (unsigned int n = 0; n < v.listSize(); ++n)
                rec(*v.listElems()[n]);
        else if (v.type() == nAttrs) {
            auto a = v.attrs->find(state.symbols.create(subAttribute));
            if (a != v.attrs->end())
                res.push_back(std::string(state.forceString(*a->value)));
        }
    };

    Value * v = drv.queryMeta(name);
    if (v) rec(*v);

    return concatStringsSep(", ", res);
}

static void worker(
    EvalState & state,
    Bindings & autoArgs,
    AutoCloseFD & to,
    AutoCloseFD & from)
{
    Value vTop;

    if (myArgs.flake) {
        using namespace flake;

        auto flakeRef = parseFlakeRef(myArgs.releaseExpr);

        auto vFlake = state.allocValue();

        auto lockedFlake = lockFlake(state, flakeRef,
            LockFlags {
                .updateLockFile = false,
                .useRegistries = false,
                .allowMutable = false,
            });

        callFlake(state, lockedFlake, *vFlake);

        auto vOutputs = vFlake->attrs->get(state.symbols.create("outputs"))->value;
        state.forceValue(*vOutputs, noPos);

        auto aHydraJobs = vOutputs->attrs->get(state.symbols.create("hydraJobs"));
        if (!aHydraJobs)
            aHydraJobs = vOutputs->attrs->get(state.symbols.create("checks"));
        if (!aHydraJobs)
            throw Error("flake '%s' does not provide any Hydra jobs or checks", flakeRef);

        vTop = *aHydraJobs->value;

    } else {
        state.evalFile(lookupFileArg(state, myArgs.releaseExpr), vTop);
    }

    auto vRoot = state.allocValue();
    state.autoCallFunction(autoArgs, vTop, *vRoot);

    while (true) {
        /* Wait for the master to send us a job name. */
        writeLine(to.get(), "next");

        auto s = readLine(from.get());
        if (s == "exit") break;
        if (!hasPrefix(s, "do ")) abort();
        std::string attrPath(s, 3);

        debug("worker process %d at '%s'", getpid(), attrPath);

        /* Evaluate it and send info back to the master. */
        nlohmann::json reply;

        try {
            auto vTmp = findAlongAttrPath(state, attrPath, autoArgs, *vRoot).first;

            auto v = state.allocValue();
            state.autoCallFunction(autoArgs, *vTmp, *v);

            if (auto drv = getDerivation(state, *v, false)) {

                DrvInfo::Outputs outputs = drv->queryOutputs();

                if (drv->querySystem() == "unknown")
                    throw EvalError("derivation must have a 'system' attribute");

                auto drvPath = state.store->printStorePath(drv->requireDrvPath());

                nlohmann::json job;

                job["nixName"] = drv->queryName();
                job["system"] =drv->querySystem();
                job["drvPath"] = drvPath;
                job["description"] = drv->queryMetaString("description");
                job["license"] = queryMetaStrings(state, *drv, "license", "shortName");
                job["homepage"] = drv->queryMetaString("homepage");
                job["maintainers"] = queryMetaStrings(state, *drv, "maintainers", "email");
                job["schedulingPriority"] = drv->queryMetaInt("schedulingPriority", 100);
                job["timeout"] = drv->queryMetaInt("timeout", 36000);
                job["maxSilent"] = drv->queryMetaInt("maxSilent", 7200);
                job["isChannel"] = drv->queryMetaBool("isHydraChannel", false);

                /* If this is an aggregate, then get its constituents. */
                auto a = v->attrs->get(state.symbols.create("_hydraAggregate"));
                if (a && state.forceBool(*a->value, a->pos)) {
                    auto a = v->attrs->get(state.symbols.create("constituents"));
                    if (!a)
                        throw EvalError("derivation must have a ‘constituents’ attribute");


                    PathSet context;
                    state.coerceToString(a->pos, *a->value, context, true, false);
                    for (auto & i : context)
                        if (i.at(0) == '!') {
                            size_t index = i.find("!", 1);
                            job["constituents"].push_back(std::string(i, index + 1));
                        }

                    state.forceList(*a->value, a->pos);
                    for (unsigned int n = 0; n < a->value->listSize(); ++n) {
                        auto v = a->value->listElems()[n];
                        state.forceValue(*v, noPos);
                        if (v->type() == nString)
                            job["namedConstituents"].push_back(state.forceStringNoCtx(*v));
                    }
                }

                /* Register the derivation as a GC root.  !!! This
                   registers roots for jobs that we may have already
                   done. */
                auto localStore = state.store.dynamic_pointer_cast<LocalFSStore>();
                if (gcRootsDir != "" && localStore) {
                    Path root = gcRootsDir + "/" + std::string(baseNameOf(drvPath));
                    if (!pathExists(root))
                        localStore->addPermRoot(localStore->parseStorePath(drvPath), root);
                }

                nlohmann::json out;
                for (auto & j : outputs)
<<<<<<< HEAD
                    // FIXME: handle CA/impure builds.
                    if (j.second)
                        out[j.first] = state.store->printStorePath(*j.second);
=======
                  if (localStore->maybeParseStorePath(j.second))
                    out[j.first] = j.second;
                  else
                    // If this isn't a real store path, it means that it's a
                    // placeholder.
                    // Replace it by an empty string for the time being until
                    // we build the derivation and can give this a proper value
                    out[j.first] = "";
>>>>>>> cdff8067
                job["outputs"] = std::move(out);

                reply["job"] = std::move(job);
            }

            else if (v->type() == nAttrs) {
                auto attrs = nlohmann::json::array();
                StringSet ss;
                for (auto & i : v->attrs->lexicographicOrder(state.symbols)) {
                    std::string name(state.symbols[i->name]);
                    if (name.find('.') != std::string::npos || name.find(' ') != std::string::npos) {
                        printError("skipping job with illegal name '%s'", name);
                        continue;
                    }
                    attrs.push_back(name);
                }
                reply["attrs"] = std::move(attrs);
            }

            else if (v->type() == nNull)
                ;

            else throw TypeError("attribute '%s' is %s, which is not supported", attrPath, showType(*v));

        } catch (EvalError & e) {
            auto msg = e.msg();
            // Transmits the error we got from the previous evaluation
            // in the JSON output.
            reply["error"] = filterANSIEscapes(msg, true);
            // Don't forget to print it into the STDERR log, this is
            // what's shown in the Hydra UI.
            printError(msg);
        }

        writeLine(to.get(), reply.dump());

        /* If our RSS exceeds the maximum, exit. The master will
           start a new process. */
        struct rusage r;
        getrusage(RUSAGE_SELF, &r);
        if ((size_t) r.ru_maxrss > maxMemorySize * 1024) break;
    }

    writeLine(to.get(), "restart");
}

int main(int argc, char * * argv)
{
    /* Prevent undeclared dependencies in the evaluation via
       $NIX_PATH. */
    unsetenv("NIX_PATH");

    return handleExceptions(argv[0], [&]() {

        auto config = std::make_unique<HydraConfig>();

        auto nrWorkers = config->getIntOption("evaluator_workers", 1);
        maxMemorySize = config->getIntOption("evaluator_max_memory_size", 4096);

        initNix();
        initGC();

        myArgs.parseCmdline(argvToStrings(argc, argv));

        auto pureEval = config->getBoolOption("evaluator_pure_eval", myArgs.flake);

        /* FIXME: The build hook in conjunction with import-from-derivation is causing "unexpected EOF" during eval */
        settings.builders = "";

        /* Prevent access to paths outside of the Nix search path and
           to the environment. */
        evalSettings.restrictEval = true;

        /* When building a flake, use pure evaluation (no access to
           'getEnv', 'currentSystem' etc. */
        evalSettings.pureEval = pureEval;

        if (myArgs.dryRun) settings.readOnlyMode = true;

        if (myArgs.releaseExpr == "") throw UsageError("no expression specified");

        if (gcRootsDir == "") printMsg(lvlError, "warning: `--gc-roots-dir' not specified");

        struct State
        {
            std::set<std::string> todo{""};
            std::set<std::string> active;
            nlohmann::json jobs;
            std::exception_ptr exc;
        };

        std::condition_variable wakeup;

        Sync<State> state_;

        /* Start a handler thread per worker process. */
        auto handler = [&]()
        {
            pid_t pid = -1;
            try {
                AutoCloseFD from, to;

                while (true) {

                    /* Start a new worker process if necessary. */
                    if (pid == -1) {
                        Pipe toPipe, fromPipe;
                        toPipe.create();
                        fromPipe.create();
                        pid = startProcess(
                            [&,
                             to{std::make_shared<AutoCloseFD>(std::move(fromPipe.writeSide))},
                             from{std::make_shared<AutoCloseFD>(std::move(toPipe.readSide))}
                            ]()
                            {
                                try {
                                    EvalState state(myArgs.searchPath, openStore());
                                    Bindings & autoArgs = *myArgs.getAutoArgs(state);
                                    worker(state, autoArgs, *to, *from);
                                } catch (Error & e) {
                                    nlohmann::json err;
                                    auto msg = e.msg();
                                    err["error"] = filterANSIEscapes(msg, true);
                                    printError(msg);
                                    writeLine(to->get(), err.dump());
                                    // Don't forget to print it into the STDERR log, this is
                                    // what's shown in the Hydra UI.
                                    writeLine(to->get(), "restart");
                                }
                            },
                            ProcessOptions { .allowVfork = false });
                        from = std::move(fromPipe.readSide);
                        to = std::move(toPipe.writeSide);
                        debug("created worker process %d", pid);
                    }

                    /* Check whether the existing worker process is still there. */
                    auto s = readLine(from.get());
                    if (s == "restart") {
                        pid = -1;
                        continue;
                    } else if (s != "next") {
                        auto json = nlohmann::json::parse(s);
                        throw Error("worker error: %s", (std::string) json["error"]);
                    }

                    /* Wait for a job name to become available. */
                    std::string attrPath;

                    while (true) {
                        checkInterrupt();
                        auto state(state_.lock());
                        if ((state->todo.empty() && state->active.empty()) || state->exc) {
                            writeLine(to.get(), "exit");
                            return;
                        }
                        if (!state->todo.empty()) {
                            attrPath = *state->todo.begin();
                            state->todo.erase(state->todo.begin());
                            state->active.insert(attrPath);
                            break;
                        } else
                            state.wait(wakeup);
                    }

                    /* Tell the worker to evaluate it. */
                    writeLine(to.get(), "do " + attrPath);

                    /* Wait for the response. */
                    auto response = nlohmann::json::parse(readLine(from.get()));

                    /* Handle the response. */
                    StringSet newAttrs;

                    if (response.find("job") != response.end()) {
                        auto state(state_.lock());
                        state->jobs[attrPath] = response["job"];
                    }

                    if (response.find("attrs") != response.end()) {
                        for (auto & i : response["attrs"]) {
                            auto s = (attrPath.empty() ? "" : attrPath + ".") + (std::string) i;
                            newAttrs.insert(s);
                        }
                    }

                    if (response.find("error") != response.end()) {
                        auto state(state_.lock());
                        state->jobs[attrPath]["error"] = response["error"];
                    }

                    /* Add newly discovered job names to the queue. */
                    {
                        auto state(state_.lock());
                        state->active.erase(attrPath);
                        for (auto & s : newAttrs)
                            state->todo.insert(s);
                        wakeup.notify_all();
                    }
                }
            } catch (...) {
                check_pid_status_nonblocking(pid);
                auto state(state_.lock());
                state->exc = std::current_exception();
                wakeup.notify_all();
            }
        };

        std::vector<std::thread> threads;
        for (size_t i = 0; i < nrWorkers; i++)
            threads.emplace_back(std::thread(handler));

        for (auto & thread : threads)
            thread.join();

        auto state(state_.lock());

        if (state->exc)
            std::rethrow_exception(state->exc);

        /* For aggregate jobs that have named consistuents
           (i.e. constituents that are a job name rather than a
           derivation), look up the referenced job and add it to the
           dependencies of the aggregate derivation. */
        auto store = openStore();

        for (auto i = state->jobs.begin(); i != state->jobs.end(); ++i) {
            auto jobName = i.key();
            auto & job = i.value();

            auto named = job.find("namedConstituents");
            if (named == job.end()) continue;

            std::unordered_map<std::string, std::string> brokenJobs;
            auto getNonBrokenJobOrRecordError = [&brokenJobs, &jobName, &state](
                    const std::string & childJobName) -> std::optional<nlohmann::json> {
                auto childJob = state->jobs.find(childJobName);
                if (childJob == state->jobs.end()) {
                    printError("aggregate job '%s' references non-existent job '%s'", jobName, childJobName);
                    brokenJobs[childJobName] = "does not exist";
                    return std::nullopt;
                }
                if (childJob->find("error") != childJob->end()) {
                    std::string error = (*childJob)["error"];
                    printError("aggregate job '%s' references broken job '%s': %s", jobName, childJobName, error);
                    brokenJobs[childJobName] = error;
                    return std::nullopt;
                }
                return *childJob;
            };

            if (myArgs.dryRun) {
                for (std::string jobName2 : *named) {
                    auto job2 = getNonBrokenJobOrRecordError(jobName2);
                    if (!job2) {
                        continue;
                    }
                    std::string drvPath2 = (*job2)["drvPath"];
                    job["constituents"].push_back(drvPath2);
                }
            } else {
                auto drvPath = store->parseStorePath((std::string) job["drvPath"]);
                auto drv = store->readDerivation(drvPath);

                for (std::string jobName2 : *named) {
                    auto job2 = getNonBrokenJobOrRecordError(jobName2);
                    if (!job2) {
                        continue;
                    }
                    auto drvPath2 = store->parseStorePath((std::string) (*job2)["drvPath"]);
                    auto drv2 = store->readDerivation(drvPath2);
                    job["constituents"].push_back(store->printStorePath(drvPath2));
                    drv.inputDrvs[drvPath2] = {drv2.outputs.begin()->first};
                }

                if (brokenJobs.empty()) {
                    std::string drvName(drvPath.name());
                    assert(hasSuffix(drvName, drvExtension));
                    drvName.resize(drvName.size() - drvExtension.size());

                    auto hashModulo = hashDerivationModulo(*store, drv, true);
                    if (hashModulo.kind != DrvHash::Kind::Regular) continue;
                    auto h = hashModulo.hashes.find("out");
                    if (h == hashModulo.hashes.end()) continue;
                    auto outPath = store->makeOutputPath("out", h->second, drvName);
                    drv.env["out"] = store->printStorePath(outPath);
                    drv.outputs.insert_or_assign("out", DerivationOutput::InputAddressed { .path = outPath });
                    auto newDrvPath = store->printStorePath(writeDerivation(*store, drv));

                    debug("rewrote aggregate derivation %s -> %s", store->printStorePath(drvPath), newDrvPath);

                    job["drvPath"] = newDrvPath;
                    job["outputs"]["out"] = store->printStorePath(outPath);
                }
            }

            job.erase("namedConstituents");

            /* Register the derivation as a GC root.  !!! This
                registers roots for jobs that we may have already
                done. */
            auto localStore = store.dynamic_pointer_cast<LocalFSStore>();
            if (gcRootsDir != "" && localStore) {
                auto drvPath = job["drvPath"].get<std::string>();
                Path root = gcRootsDir + "/" + std::string(baseNameOf(drvPath));
                if (!pathExists(root))
                    localStore->addPermRoot(localStore->parseStorePath(drvPath), root);
            }

            if (!brokenJobs.empty()) {
                std::stringstream ss;
                for (const auto& [jobName, error] : brokenJobs) {
                    ss << jobName << ": " << error << "\n";
                }
                job["error"] = ss.str();
            }
        }

        std::cout << state->jobs.dump(2) << "\n";
    });
}<|MERGE_RESOLUTION|>--- conflicted
+++ resolved
@@ -231,23 +231,13 @@
                 }
 
                 nlohmann::json out;
-                for (auto & j : outputs)
-<<<<<<< HEAD
-                    // FIXME: handle CA/impure builds.
-                    if (j.second)
-                        out[j.first] = state.store->printStorePath(*j.second);
-=======
-                  if (localStore->maybeParseStorePath(j.second))
-                    out[j.first] = j.second;
-                  else
-                    // If this isn't a real store path, it means that it's a
-                    // placeholder.
-                    // Replace it by an empty string for the time being until
-                    // we build the derivation and can give this a proper value
-                    out[j.first] = "";
->>>>>>> cdff8067
+                if (settings.isExperimentalFeatureEnabled(Xp::CaDerivations))
+                    for (auto & j : outputs)
+                        out[j.first] = "";
+                else
+                    for (auto & j : outputs)
+                                out[j.first] = state.store->printStorePath(*j.second);
                 job["outputs"] = std::move(out);
-
                 reply["job"] = std::move(job);
             }
 
