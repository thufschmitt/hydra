--- conflicted
+++ resolved
@@ -78,20 +78,15 @@
         tmpdir => $dir,
         nix_state_dir => "$dir/nix/var/nix",
         testdir => abs_path(dirname(__FILE__) . "/.."),
-<<<<<<< HEAD
-        jobsdir => abs_path(dirname(__FILE__) . "/../jobs")
-    }, $class;
-
-    if ($opts{'before_init'}) {
-        $opts{'before_init'}->($self);
-    }
-
-    expectOkay(5, ("hydra-init"));
-=======
         jobsdir => abs_path(dirname(__FILE__) . "/../jobs"),
         deststoredir => $deststoredir,
     };
->>>>>>> cdff8067
+
+    if ($opts{'before_init'}) {
+        $opts{'before_init'}->($self);
+    }
+
+    expectOkay(5, ("hydra-init"));
 
     return $self;
 }
