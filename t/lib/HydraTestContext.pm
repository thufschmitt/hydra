use strict;
use warnings;

package HydraTestContext;
use File::Path qw(make_path);
use File::Basename;
use Cwd qw(abs_path getcwd);
use CliRunners;
use Hydra::Helper::Exec;

# Set up the environment for running tests.
#
# Hash Parameters:
#
#  * hydra_config: configuration for the Hydra processes for your test.
#  * nix_config: text to include in the test's nix.conf
#  * use_external_destination_store: Boolean indicating whether hydra should
#       use a destination store different from the evaluation store.
#       True by default.
# * before_init: a sub which is called after the database is up, but before
#       hydra-init is executed. It receives the HydraTestContext object as
#       its argument.
#
# This clears several environment variables and sets them to ephemeral
# values: a temporary database, temporary Nix store, temporary Hydra
# data directory, etc.
#
# Note: This function must run _very_ early, before nearly any Hydra
# libraries are loaded. To use this, you very likely need to `use Setup`
# and then run `test_init`, and then `require` the Hydra libraries you
# need.
#
# It returns a tuple: a handle to a temporary directory and a handle to
# the postgres service. If either of these variables go out of scope,
# those resources are released and the test environment becomes invalid.
#
# Look at the top of an existing `.t` file to see how this should be used
# in practice.
sub new {
    my ($class, %opts) = @_;

    my $deststoredir;

    my $dir = File::Temp->newdir();

    $ENV{'HYDRA_DATA'} = "$dir/hydra-data";
    mkdir $ENV{'HYDRA_DATA'};
    $ENV{'NIX_CONF_DIR'} = "$dir/nix/etc/nix";
    make_path($ENV{'NIX_CONF_DIR'});
    my $nixconf = "$ENV{'NIX_CONF_DIR'}/nix.conf";
    my $nix_config = "sandbox = false\n" . ($opts{'nix_config'} || "");
    write_file($nixconf, $nix_config);
    $ENV{'HYDRA_CONFIG'} = "$dir/hydra.conf";

    my $hydra_config = $opts{'hydra_config'} || "";
    $hydra_config = "queue_runner_metrics_address = 127.0.0.1:0\n" . $hydra_config;
    if ($opts{'use_external_destination_store'} // 1) {
<<<<<<< HEAD
        $deststoredir = "$dir/nix/dest-store";
        $hydra_config = "store_uri = file:$dir/nix/dest-store\n" . $hydra_config;
=======
        $hydra_config = "store_uri = file://$dir/nix/dest-store\n" . $hydra_config;
>>>>>>> 8f48e4dd
    }

    write_file($ENV{'HYDRA_CONFIG'}, $hydra_config);

    my $nix_store_dir = "$dir/nix/store";
    my $nix_state_dir = "$dir/nix/var/nix";
    my $nix_log_dir = "$dir/nix/var/log/nix";

    $ENV{'NIX_REMOTE_SYSTEMS'} = '';
    $ENV{'NIX_REMOTE'} = "local?store=$nix_store_dir&state=$nix_state_dir&log=$nix_log_dir";
    $ENV{'NIX_STATE_DIR'} = $nix_state_dir; # FIXME: remove
    $ENV{'NIX_STORE_DIR'} = $nix_store_dir; # FIXME: remove

    my $pgsql = Test::PostgreSQL->new(
        extra_initdb_args => "--locale C.UTF-8"
    );
    $ENV{'HYDRA_DBI'} = $pgsql->dsn;

    my $self = bless {
        _db => undef,
        db_handle => $pgsql,
        tmpdir => $dir,
        nix_state_dir => $nix_state_dir,
        nix_log_dir => $nix_log_dir,
        testdir => abs_path(dirname(__FILE__) . "/.."),
        jobsdir => abs_path(dirname(__FILE__) . "/../jobs"),
        deststoredir => $deststoredir,
    };

    if ($opts{'before_init'}) {
        $opts{'before_init'}->($self);
    }

    expectOkay(5, ("hydra-init"));

    return $self;
}

sub db {
    my ($self, $setup) = @_;

    if (!defined $self->{_db}) {
        require Hydra::Schema;
        require Hydra::Model::DB;
        $self->{_db} = Hydra::Model::DB->new();

        if (!(defined $setup && $setup == 0)) {
            $self->{_db}->resultset('Users')->create({
                username => "root",
                emailaddress => 'root@invalid.org',
                password => ''
            });
        }
    }

    return $self->{_db};
}

sub tmpdir {
    my ($self) = @_;

    return $self->{tmpdir};
}

sub testdir {
    my ($self) = @_;

    return $self->{testdir};
}

sub jobsdir {
    my ($self) = @_;

    return $self->{jobsdir};
}

sub nix_state_dir {
    my ($self) = @_;

    return $self->{nix_state_dir};
}

# Create a jobset, evaluate it, and optionally build the jobs.
#
# In return, you get a hash of all the Builds records, keyed
# by their Nix attribute name.
#
# This always uses an `expression` from the `jobsdir` directory.
#
# Hash Parameters:
#
#  * expression: The file in the jobsdir directory to evaluate
#  * jobsdir: An alternative jobsdir to source the expression from
#  * build: Bool. Attempt to build all the resulting jobs. Default: false.
sub makeAndEvaluateJobset {
    my ($self, %opts) = @_;

    my $expression = $opts{'expression'} || die "Mandatory 'expression' option not passed to makeAndEvaluateJobset.\n";
    my $jobsdir = $opts{'jobsdir'} // $self->jobsdir;
    my $should_build = $opts{'build'} // 0;

    my $jobsetCtx = $self->makeJobset(
        expression => $expression,
        jobsdir => $jobsdir,
    );
    my $jobset = $jobsetCtx->{"jobset"};

    evalSucceeds($jobset) or die "Evaluating jobs/$expression should exit with return code 0.\n";

    my $builds = {};

    for my $build ($jobset->builds) {
        if ($should_build) {
            runBuild($build) or die "Build '".$build->job."' from jobs/$expression should exit with return code 0.\n";
            $build->discard_changes();
        }

        $builds->{$build->job} = $build;
    }

    return $builds;
}

# Create a jobset.
#
# In return, you get a hash of the user, project, and jobset records.
#
# This always uses an `expression` from the `jobsdir` directory.
#
# Hash Parameters:
#
#  * expression: The file in the jobsdir directory to evaluate
#  * jobsdir: An alternative jobsdir to source the expression from
sub makeJobset {
    my ($self, %opts) = @_;

    my $expression = $opts{'expression'} || die "Mandatory 'expression' option not passed to makeJobset.\n";
    my $jobsdir = $opts{'jobsdir'} // $self->jobsdir;

    # Create a new user for this test
    my $user = $self->db()->resultset('Users')->create({
        username => rand_chars(),
        emailaddress => rand_chars() . '@example.org',
        password => ''
    });

    # Create a new project for this test
    my $project = $self->db()->resultset('Projects')->create({
        name => rand_chars(),
        displayname => rand_chars(),
        owner => $user->username
    });

    # Create a new jobset for this test and set up the inputs
    my $jobset = $project->jobsets->create({
        name => rand_chars(),
        nixexprinput => "jobs",
        nixexprpath => $expression,
        emailoverride => ""
    });
    my $jobsetinput = $jobset->jobsetinputs->create({name => "jobs", type => "path"});
    $jobsetinput->jobsetinputalts->create({altnr => 0, value => $jobsdir});

    return {
        user => $user,
        project => $project,
        jobset => $jobset,
    };
}

sub DESTROY
{
    my ($self) = @_;
    $self->db(0)->schema->storage->disconnect();
    $self->{db_handle}->stop();
}

sub write_file {
    my ($path, $text) = @_;
    open(my $fh, '>', $path) or die "Could not open file '$path' $!\n.";
    print $fh $text || "";
    close $fh;
}

sub rand_chars {
    return sprintf("t%08X", rand(0xFFFFFFFF));
}

1;<|MERGE_RESOLUTION|>--- conflicted
+++ resolved
@@ -55,12 +55,8 @@
     my $hydra_config = $opts{'hydra_config'} || "";
     $hydra_config = "queue_runner_metrics_address = 127.0.0.1:0\n" . $hydra_config;
     if ($opts{'use_external_destination_store'} // 1) {
-<<<<<<< HEAD
         $deststoredir = "$dir/nix/dest-store";
-        $hydra_config = "store_uri = file:$dir/nix/dest-store\n" . $hydra_config;
-=======
         $hydra_config = "store_uri = file://$dir/nix/dest-store\n" . $hydra_config;
->>>>>>> 8f48e4dd
     }
 
     write_file($ENV{'HYDRA_CONFIG'}, $hydra_config);
